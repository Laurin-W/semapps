const { MIME_TYPES } = require('@semapps/mime-types');

const WebfingerService = {
  name: 'webfinger',
  settings: {
    baseUrl: null,
    domainName: null // If not set, will be extracted from baseUrl
  },
<<<<<<< HEAD
  dependencies: ['triplestore', 'ldp'],
  started() {
    if (!this.settings.domainName) {
      if (!this.settings.baseUrl) throw new Error('If no domainName is defined, the baseUrl must be set');
      this.settings.domainName = new URL(this.settings.baseUrl).host;
=======
  dependencies: ['activitypub.actor','api'],
  async started() {
    if (!this.settings.domainName) {
      this.settings.domainName = new URL(this.settings.usersContainer).host;
    };
    const routes = await this.actions.getApiRoutes();
    for (let element of routes) {
      await this.broker.call('api.addRoute', {
        route: element
      });
>>>>>>> c7eb26e0
    }
  },
  actions: {
    async get(ctx) {
      const { resource } = ctx.params;

      const usernameMatchRegex = new RegExp(`^acct:([\\w-_.]*)@${this.settings.domainName}$`);
      const matches = resource.match(usernameMatchRegex);

      if (matches) {
        const userName = matches[1];
        const result = await ctx.call('triplestore.query', {
          query: `
            PREFIX as: <https://www.w3.org/ns/activitystreams#>
            SELECT ?userUri
            WHERE {
              ?userUri a ?type .
              ?userUri as:preferredUsername "${userName}" .
              FILTER( ?type IN (as:Application, as:Group, as:Organization, as:Person, as:Service) ) .
            }
          `,
          accept: MIME_TYPES.JSON
        });

        if (result.length > 0) {
          const userUri = result[0].userUri.value;

          let actor;
          try {
            actor = await ctx.call('ldp.resource.get', { resourceUri: userUri });
          } catch (e) {
            actor = null;
          }

          if (actor) {
            return {
              subject: resource,
              aliases: [userUri],
              links: [
                {
                  rel: 'self',
                  type: 'application/activity+json',
                  href: userUri
                }
              ]
            };
          }
        }
      }

      ctx.meta.$statusCode = 404;
    },
    async getRemoteUri(ctx) {
      const { account } = ctx.params;
      const domainName = account.split('@').pop();
      const webfingerUrl = `https://${domainName}/.well-known/webfinger?resource=acct:${account}`;

      const response = await fetch(webfingerUrl);

      if (response.ok) {
        const json = await response.json();
        const link = json.links.find(l => l.type === 'application/activity+json');
        if (link) {
          return link.href;
        }
      }
    },
    getApiRoutes() {
      return [
        {
          bodyParsers: { json: true },
          aliases: {
            'GET .well-known/webfinger': 'webfinger.get'
          }
        }
      ];
    }
  }
};

module.exports = WebfingerService;<|MERGE_RESOLUTION|>--- conflicted
+++ resolved
@@ -1,3 +1,4 @@
+const urlJoin = require('url-join');
 const { MIME_TYPES } = require('@semapps/mime-types');
 
 const WebfingerService = {
@@ -6,24 +7,18 @@
     baseUrl: null,
     domainName: null // If not set, will be extracted from baseUrl
   },
-<<<<<<< HEAD
-  dependencies: ['triplestore', 'ldp'],
+  dependencies: ['triplestore', 'ldp', 'api'],
   started() {
     if (!this.settings.domainName) {
       if (!this.settings.baseUrl) throw new Error('If no domainName is defined, the baseUrl must be set');
       this.settings.domainName = new URL(this.settings.baseUrl).host;
-=======
-  dependencies: ['activitypub.actor','api'],
-  async started() {
-    if (!this.settings.domainName) {
-      this.settings.domainName = new URL(this.settings.usersContainer).host;
-    };
+    }
+
     const routes = await this.actions.getApiRoutes();
     for (let element of routes) {
       await this.broker.call('api.addRoute', {
         route: element
       });
->>>>>>> c7eb26e0
     }
   },
   actions: {
