--- conflicted
+++ resolved
@@ -144,22 +144,10 @@
       const keysToCheck = ['publicKey', 'outbox', 'inbox', 'followers', 'following', ...additionalKeys];
       let actor;
       do {
-<<<<<<< HEAD
-        await delay(1000);
+        if (actor) await delay(1000);
         actor = await this.actions.get(
           { actorUri, webId: 'system' },
           { parentCtx: ctx, meta: { $cache: false } }
-=======
-        if (actor) await delay(1000);
-        actor = await ctx.call(
-          'ldp.resource.get',
-          {
-            resourceUri: actorUri,
-            accept: MIME_TYPES.JSON,
-            webId: 'system'
-          },
-          { meta: { $cache: false } }
->>>>>>> 8b1f5081
         );
       } while (!keysToCheck.every(key => Object.keys(actor).includes(key)));
       return actor;
