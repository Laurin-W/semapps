--- conflicted
+++ resolved
@@ -61,8 +61,4 @@
 
 ## Getting help
 
-<<<<<<< HEAD
-Our [chatroom](https://chat.lescommuns.org/channel/semapps_dev) is the main entry point for all people who want to contribute.
-=======
-Our [dev chatroom](https://chat.lescommuns.org/channel/semapps_dev) is the main entry point for all people who want to contribute.
->>>>>>> b0be8d89
+Our [dev chatroom](https://chat.lescommuns.org/channel/semapps_dev) is the main entry point for all people who want to contribute.