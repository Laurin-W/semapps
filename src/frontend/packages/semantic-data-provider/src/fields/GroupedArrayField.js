--- conflicted
+++ resolved
@@ -20,8 +20,6 @@
  *   </RightLabel>
  * </GroupedArrayField>
  */
-<<<<<<< HEAD
- 
 const GroupedArrayField = ({
   children,
   groupReference,
@@ -29,9 +27,6 @@
   filterProperty,
   ...otherProps
 }) => {
-=======
-const GroupedArrayField = ({ children, groupReference, groupLabel, filterProperty, ...otherProps }) => {
->>>>>>> feaa524c
   const { data } = useQueryWithStore({
     type: 'getList',
     resource: groupReference,
