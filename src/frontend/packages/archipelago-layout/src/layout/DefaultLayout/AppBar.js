--- conflicted
+++ resolved
@@ -72,18 +72,6 @@
       classes={{ toolbar: classes.toolbar, menuButton: classes.menuButton, ...props.classes }}
       color="primary"
     >
-<<<<<<< HEAD
-      <div className={classes.presContainer}>
-        <div className={classes.logoContainer}>
-          <Zoom in={true} timeout={2000}>
-            <img className={classes.logo} src={process.env.PUBLIC_URL + '/logo192.png'} alt="logo" />
-          </Zoom>
-        </div>
-        <Typography className={classes.title} variant="h6" noWrap>
-          {props.title}
-        </Typography>
-      </div>
-=======
       <Link to="/">
         <div className={classes.presContainer}>
           <div className={classes.logoContainer}>
@@ -96,7 +84,6 @@
           </Typography>
         </div>
       </Link>
->>>>>>> 9b1047b4
       <Hidden only="xs">
         <div className={classes.searchFormContainer}>
           <div className={classes.searchFormWrapper}>
