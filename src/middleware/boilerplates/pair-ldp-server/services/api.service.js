const ApiGatewayService = require('moleculer-web');
//const { OidcConnector } = require('@semapps/connector');
const { MIME_TYPES } = require('@semapps/mime-types');
const CONFIG = require('../config');
const path = require('path');
const urlJoin = require('url-join');

module.exports = {
  mixins: [ApiGatewayService],
  settings: {
    server: true,
    routes: [
      {
        path: '/context.json',
        use: [
          ApiGatewayService.serveStatic('./public/context.json', {
            setHeaders: res => {
              res.setHeader('Access-Control-Allow-Origin', '*');
              res.setHeader('Content-Type', 'application/ld+json; charset=utf-8');
            }
          })
        ]
      }
    ],
    cors: {
      origin: '*',
      methods: ['GET', 'PUT', 'PATCH', 'POST', 'DELETE', 'HEAD', 'OPTIONS'],
      exposedHeaders: '*'
    }
  },
<<<<<<< HEAD
  dependencies: ['ldp', 'activitypub', 'sparqlEndpoint', 'webid', 'webacl'],
  async started() {
=======
  /*async started() {
>>>>>>> c7eb26e0
    this.connector = new OidcConnector({
      issuer: CONFIG.OIDC_ISSUER,
      clientId: CONFIG.OIDC_CLIENT_ID,
      clientSecret: CONFIG.OIDC_CLIENT_SECRET,
      redirectUri: CONFIG.HOME_URL + 'auth',
      privateKeyPath: path.resolve(__dirname, '../jwt/jwtRS256.key'),
      publicKeyPath: path.resolve(__dirname, '../jwt/jwtRS256.key.pub'),
      selectProfileData: async authData => ({
        email: authData.email,
        name: authData.given_name,
        familyName: authData.family_name
      }),
      findOrCreateProfile: async profileData => {
        let webId = await this.broker.call(
          'webid.findByEmail',
          {
            email: profileData.email
          },
          { meta: { webId: 'system' } }
        );

        if (!webId) {
          webId = await this.broker.call('webid.create', profileData);

          // Adds PAIR data
          await this.broker.call(
            'ldp.resource.patch',
            {
              resource: {
                '@context': urlJoin(CONFIG.HOME_URL, 'context.json'),
                '@id': webId,
                '@type': ['pair:Person', 'foaf:Person'],
                'pair:firstName': profileData.name,
                'pair:lastName': profileData.familyName,
                'pair:e-mail': profileData.email
              },
              contentType: MIME_TYPES.JSON
            },
            { meta: { webId: 'system' } }
          );
        }

        return webId;
      }
    });

    await this.connector.initialize();
<<<<<<< HEAD

    [
      this.connector.getRoute(),
      ...(await this.broker.call('ldp.getApiRoutes')),
      ...(await this.broker.call('activitypub.getApiRoutes')),
      ...(await this.broker.call('sparqlEndpoint.getApiRoutes')),
      ...(await this.broker.call('webacl.getApiRoutes'))
    ].forEach(route => this.addRoute(route));
=======
>>>>>>> c7eb26e0
  },
  methods: {
    authenticate(ctx, route, req, res) {
      return this.connector.authenticate(ctx, route, req, res);
    },
    authorize(ctx, route, req, res) {
      return this.connector.authorize(ctx, route, req, res);
    }
  }*/
};<|MERGE_RESOLUTION|>--- conflicted
+++ resolved
@@ -1,5 +1,5 @@
 const ApiGatewayService = require('moleculer-web');
-//const { OidcConnector } = require('@semapps/connector');
+const { OidcConnector } = require('@semapps/connector');
 const { MIME_TYPES } = require('@semapps/mime-types');
 const CONFIG = require('../config');
 const path = require('path');
@@ -28,12 +28,7 @@
       exposedHeaders: '*'
     }
   },
-<<<<<<< HEAD
-  dependencies: ['ldp', 'activitypub', 'sparqlEndpoint', 'webid', 'webacl'],
   async started() {
-=======
-  /*async started() {
->>>>>>> c7eb26e0
     this.connector = new OidcConnector({
       issuer: CONFIG.OIDC_ISSUER,
       clientId: CONFIG.OIDC_CLIENT_ID,
@@ -41,7 +36,7 @@
       redirectUri: CONFIG.HOME_URL + 'auth',
       privateKeyPath: path.resolve(__dirname, '../jwt/jwtRS256.key'),
       publicKeyPath: path.resolve(__dirname, '../jwt/jwtRS256.key.pub'),
-      selectProfileData: async authData => ({
+      selectProfileData: authData => ({
         email: authData.email,
         name: authData.given_name,
         familyName: authData.family_name
@@ -81,17 +76,8 @@
     });
 
     await this.connector.initialize();
-<<<<<<< HEAD
 
-    [
-      this.connector.getRoute(),
-      ...(await this.broker.call('ldp.getApiRoutes')),
-      ...(await this.broker.call('activitypub.getApiRoutes')),
-      ...(await this.broker.call('sparqlEndpoint.getApiRoutes')),
-      ...(await this.broker.call('webacl.getApiRoutes'))
-    ].forEach(route => this.addRoute(route));
-=======
->>>>>>> c7eb26e0
+    this.addRoute(this.connector.getRoute());
   },
   methods: {
     authenticate(ctx, route, req, res) {
@@ -100,5 +86,5 @@
     authorize(ctx, route, req, res) {
       return this.connector.authorize(ctx, route, req, res);
     }
-  }*/
+  }
 };