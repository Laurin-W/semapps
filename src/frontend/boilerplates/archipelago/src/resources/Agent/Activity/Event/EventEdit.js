import React from 'react';
import { FormTab, TextInput, TabbedForm } from 'react-admin';
import MarkdownInput from 'ra-input-markdown';
import frLocale from 'date-fns/locale/fr';
import { EditWithPermissions } from '@semapps/auth-provider';
import { DateTimeInput } from '@semapps/date-components';
import { ActorsInput, ThemesInput } from '../../../../pair';
import EventTitle from './EventTitle';

const EventEdit = props => (
<<<<<<< HEAD
  <EditWithPermissions title={<EventTitle />} {...props}>
    <SimpleForm redirect="show">
      <TextInput source="pair:label" fullWidth />
      <TextInput source="pair:comment" fullWidth />
      <MarkdownInput multiline source="pair:description" fullWidth />
      <TextInput source="pair:aboutPage" fullWidth />
      <DateTimeInput
        source="pair:startDate"
        options={{
          format: 'dd/MM/yyyy à HH:mm',
          ampm: false
        }}
        providerOptions={{
          locale: frLocale
        }}
        fullWidth
      />
      <DateTimeInput
        source="pair:endDate"
        options={{
          format: 'dd/MM/yyyy à HH:mm',
          ampm: false
        }}
        providerOptions={{
          locale: frLocale
        }}
        fullWidth
      />
      <ActorsInput source="pair:involves" />
      <ThemesInput source="pair:hasTopic" />
    </SimpleForm>
  </EditWithPermissions>
=======
  <Edit title={<EventTitle />} {...props}>
    <TabbedForm redirect="show">
      <FormTab label="Données">
        <TextInput source="pair:label" fullWidth />
        <TextInput source="pair:comment" fullWidth />
        <MarkdownInput multiline source="pair:description" fullWidth />
        <TextInput source="pair:aboutPage" fullWidth />
        <DateTimeInput
          source="pair:startDate"
          options={{
            format: 'dd/MM/yyyy à HH:mm',
            ampm: false
          }}
          providerOptions={{
            locale: frLocale
          }}
          fullWidth
        />
        <DateTimeInput
          source="pair:endDate"
          options={{
            format: 'dd/MM/yyyy à HH:mm',
            ampm: false
          }}
          providerOptions={{
            locale: frLocale
          }}
          fullWidth
        />
      </FormTab>
      <FormTab label="Relations">
        <ActorsInput source="pair:involves" />
        <ThemesInput source="pair:hasTopic" />
      </FormTab>
    </TabbedForm>
  </Edit>
>>>>>>> 4a770cda
);

export default EventEdit;<|MERGE_RESOLUTION|>--- conflicted
+++ resolved
@@ -8,41 +8,7 @@
 import EventTitle from './EventTitle';
 
 const EventEdit = props => (
-<<<<<<< HEAD
   <EditWithPermissions title={<EventTitle />} {...props}>
-    <SimpleForm redirect="show">
-      <TextInput source="pair:label" fullWidth />
-      <TextInput source="pair:comment" fullWidth />
-      <MarkdownInput multiline source="pair:description" fullWidth />
-      <TextInput source="pair:aboutPage" fullWidth />
-      <DateTimeInput
-        source="pair:startDate"
-        options={{
-          format: 'dd/MM/yyyy à HH:mm',
-          ampm: false
-        }}
-        providerOptions={{
-          locale: frLocale
-        }}
-        fullWidth
-      />
-      <DateTimeInput
-        source="pair:endDate"
-        options={{
-          format: 'dd/MM/yyyy à HH:mm',
-          ampm: false
-        }}
-        providerOptions={{
-          locale: frLocale
-        }}
-        fullWidth
-      />
-      <ActorsInput source="pair:involves" />
-      <ThemesInput source="pair:hasTopic" />
-    </SimpleForm>
-  </EditWithPermissions>
-=======
-  <Edit title={<EventTitle />} {...props}>
     <TabbedForm redirect="show">
       <FormTab label="Données">
         <TextInput source="pair:label" fullWidth />
@@ -77,8 +43,7 @@
         <ThemesInput source="pair:hasTopic" />
       </FormTab>
     </TabbedForm>
-  </Edit>
->>>>>>> 4a770cda
+  </EditWithPermissions>
 );
 
 export default EventEdit;