import md5 from 'crypto-js/md5';
<<<<<<< HEAD
=======
import DataFactory from '@rdfjs/data-model';
const { namedNode, quad, variable } = DataFactory;
>>>>>>> 2e056265

// Transform ['ont:predicate1/ont:predicate2'] to ['ont:predicate1', 'ont:predicate1/ont:predicate2']
const extractNodes = predicates => {
  let nodes = [];
  if (predicates) {
    for (let predicate of predicates) {
      if (predicate.includes('/')) {
        const nodeNames = predicate.split('/');
        for (let i = 1; i <= nodeNames.length; i++) {
          nodes.push(nodeNames.slice(0, i).join('/'));
        }
      } else {
        nodes.push(predicate);
      }
    }
  }
  return nodes;
};

const generateSparqlVarName = node => md5(node);

const getParentNode = node => node.includes('/') && node.split('/')[0];

const getPredicate = node => (node.includes('/') ? node.split('/')[1] : node);

const buildOptionalQuery = (queries, parentNode = false) =>
  queries
    .filter(q => q.parentNode === parentNode)
    .map(q => ({
      type: 'optional',
      patterns: [
        {
          type: 'bgp',
          triples: q.query
        },
        buildOptionalQuery(queries, q.node)
      ]
    }));

const buildDereferenceQuery = (predicates, ontologies) => {
  let queries = [];
  const nodes = extractNodes(predicates);

  if (nodes && ontologies && ontologies.length > 0) {
    for (let node of nodes) {
      const parentNode = getParentNode(node);
      const predicate = getPredicate(node);
      const varName = generateSparqlVarName(node);
      const parentVarName = parentNode ? generateSparqlVarName(parentNode) : '1';
      const filterPrefix = predicate.split(':')[0];
      const filterValue = predicate.split(':')[1];
      const filterOntology = ontologies.find(ontology => ontology.prefix === filterPrefix);
      const query = [
        quad(variable('s' + parentVarName), namedNode(filterOntology.url + filterValue), variable('s' + varName)),
        quad(variable('s' + varName), variable('p' + varName), variable('o' + varName))
      ];

      queries.push({
        node,
        parentNode,
        query: query,
        filter: '' // `FILTER(isBLANK(?s${varName})) .`
      });
    }
    return {
      construct: queries.length > 0 ? queries.map(q => q.query).reduce((pre, cur) => pre.concat(cur)) : null,
      where: buildOptionalQuery(queries)
    };
  } else {
    return {
      construct: '',
      where: ''
    };
  }
};

export default buildDereferenceQuery;<|MERGE_RESOLUTION|>--- conflicted
+++ resolved
@@ -1,9 +1,6 @@
 import md5 from 'crypto-js/md5';
-<<<<<<< HEAD
-=======
 import DataFactory from '@rdfjs/data-model';
 const { namedNode, quad, variable } = DataFactory;
->>>>>>> 2e056265
 
 // Transform ['ont:predicate1/ont:predicate2'] to ['ont:predicate1', 'ont:predicate1/ont:predicate2']
 const extractNodes = predicates => {
