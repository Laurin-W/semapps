--- conflicted
+++ resolved
@@ -3,14 +3,9 @@
   "version": "0.1.8",
   "private": true,
   "dependencies": {
-<<<<<<< HEAD
-    "@semapps/archipelago-layout": "0.1.6",
-    "@semapps/semantic-data-provider": "0.1.6",
-    "jwt-decode": "^3.0.0",
-=======
     "@semapps/archipelago-layout": "0.1.8",
     "@semapps/semantic-data-provider": "0.1.8",
->>>>>>> 802ab09a
+    "jwt-decode": "^3.0.0",
     "prop-types": "^15.7.2",
     "ra-input-markdown": "^1.1.7",
     "ra-language-french": "^3.9.3",
