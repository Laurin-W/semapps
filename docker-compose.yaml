version: '3.5'
services:
  fuseki:
    build:
      context: ./src/jena/fuseki-docker
      dockerfile: Dockerfile
    container_name: fuseki
    restart: always
    volumes:
      - rdf_data:/fuseki
      - staging:/staging
    ports:
      - "3030:3030"
    expose:
      - "3030"
    networks:
      - semapps
    environment:
      ADMIN_PASSWORD: "admin"

  mongo:
    image: mongo
    container_name: mongo
    restart: always
    ports:
      - "27017:27017"
    expose:
      - "27017"
    networks:
      - semapps
    environment:
      MONGO_INITDB_ROOT_USERNAME: root
      MONGO_INITDB_ROOT_PASSWORD: pass
      MONGO_INITDB_DATABASE: semapps

  middleware:
    build:
      context: ./src/middleware
      dockerfile: Dockerfile
    container_name: middleware
    restart: always
    depends_on:
      - "fuseki"
    volumes:
      - ./src/middleware:/main/
    networks:
      - semapps
    ports:
      - "3000:3000"
    expose:
      - "3000"
<<<<<<< HEAD
    command: npm run start --prefix ./boilerplates/mailer
=======
    command: ./boilerplates/${MIDDLEWARE}/entrypoint.sh
>>>>>>> e17e7377
    stdin_open: true
    tty: true

  frontend:
    build:
      context: ./src/frontend
      dockerfile: Dockerfile.dev
      args:
        - FRONTEND
    container_name: frontend
    restart: always
    depends_on:
      - "middleware"
    environment:
      - PORT=5000
    volumes:
      - ./src/frontend/${FRONTEND}:/app
    networks:
      - semapps
    ports:
      - "5000:5000"
    expose:
      - "5000"

volumes:
  rdf_data:
  staging:
networks:
  semapps:
    name: semapps_network<|MERGE_RESOLUTION|>--- conflicted
+++ resolved
@@ -49,11 +49,7 @@
       - "3000:3000"
     expose:
       - "3000"
-<<<<<<< HEAD
-    command: npm run start --prefix ./boilerplates/mailer
-=======
     command: ./boilerplates/${MIDDLEWARE}/entrypoint.sh
->>>>>>> e17e7377
     stdin_open: true
     tty: true
 
