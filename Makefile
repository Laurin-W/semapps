.DEFAULT_GOAL := help
.PHONY: docker-build docker-up build start log stop restart

DOCKER_COMPOSE=docker-compose -f docker-compose.yaml
DOCKER_COMPOSE_PROD=docker-compose -f docker-compose-prod.yaml
DOCKER_COMPOSE_TEST=docker-compose -f docker-compose-test.yaml

# Docker
docker-build:
	$(DOCKER_COMPOSE) build

docker-build-prod:
	$(DOCKER_COMPOSE_PROD) build

docker-up:
	$(DOCKER_COMPOSE) up -d

docker-stop:
	$(DOCKER_COMPOSE) kill
	$(DOCKER_COMPOSE) rm -fv

docker-stop-prod:
		$(DOCKER_COMPOSE_PROD) kill
		$(DOCKER_COMPOSE_PROD) rm -fv

docker-clean:
	$(DOCKER_COMPOSE) kill
	$(DOCKER_COMPOSE) rm -fv

docker-start:
	$(DOCKER_COMPOSE) up -d --force-recreate

docker-start-prod:
	$(DOCKER_COMPOSE_PROD) up -d --force-recreate

docker-restart:
	$(DOCKER_COMPOSE) up -d --force-recreate

log:
	$(DOCKER_COMPOSE) logs -f middleware fuseki frontend mongo

log-prod:
	$(DOCKER_COMPOSE_PROD) logs -f middleware fuseki frontend mongo

start: docker-start

start-prod: docker-start-prod

stop: docker-stop

stop-prod: docker-stop-prod

restart: docker-restart

init :
	make install
	make bootstrap

install :
	npm install --prefix ./src/middleware
	npm install --prefix ./src/frontend

build:docker-build

build-prod: docker-build-prod

prettier:
	npm run prettier --prefix ./src/middleware
	npm run prettier --prefix ./src/frontend

bootstrap:
	npm run bootstrap --prefix ./src/middleware

# For tests we currently only need fuseki and mongodb
test:
<<<<<<< HEAD
	$(DOCKER_COMPOSE_TEST) build
	$(DOCKER_COMPOSE_TEST) up -d
	npm run test --prefix ./src/middleware/boilerplates/runner
	$(DOCKER_COMPOSE_TEST) kill
	$(DOCKER_COMPOSE_TEST) rm -fv
=======
	$(DOCKER_COMPOSE) build fuseki
	$(DOCKER_COMPOSE) up -d fuseki
	npm run test --prefix ./src/middleware/boilerplates/runner
	docker logs fuseki
	$(DOCKER_COMPOSE) kill fuseki
	$(DOCKER_COMPOSE) rm -fv fuseki
>>>>>>> 25e25b26
<|MERGE_RESOLUTION|>--- conflicted
+++ resolved
@@ -73,17 +73,9 @@
 
 # For tests we currently only need fuseki and mongodb
 test:
-<<<<<<< HEAD
 	$(DOCKER_COMPOSE_TEST) build
 	$(DOCKER_COMPOSE_TEST) up -d
 	npm run test --prefix ./src/middleware/boilerplates/runner
+	docker logs fuseki
 	$(DOCKER_COMPOSE_TEST) kill
-	$(DOCKER_COMPOSE_TEST) rm -fv
-=======
-	$(DOCKER_COMPOSE) build fuseki
-	$(DOCKER_COMPOSE) up -d fuseki
-	npm run test --prefix ./src/middleware/boilerplates/runner
-	docker logs fuseki
-	$(DOCKER_COMPOSE) kill fuseki
-	$(DOCKER_COMPOSE) rm -fv fuseki
->>>>>>> 25e25b26
+	$(DOCKER_COMPOSE_TEST) rm -fv