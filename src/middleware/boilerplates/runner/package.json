--- conflicted
+++ resolved
@@ -9,18 +9,6 @@
     "start": "moleculer-runner --instances=max services"
   },
   "dependencies": {
-<<<<<<< HEAD
-    "@semapps/activitypub": "0.1.44-alpha.1",
-    "@semapps/connector": "0.1.44-alpha.1",
-    "@semapps/fuseki-admin": "0.1.44-alpha.1",
-    "@semapps/inference": "0.1.44-alpha.1",
-    "@semapps/ldp": "0.1.44-alpha.1",
-    "@semapps/signature": "0.1.44-alpha.1",
-    "@semapps/sparql-endpoint": "0.1.44-alpha.1",
-    "@semapps/triplestore": "0.1.44-alpha.1",
-    "@semapps/webacl": "^0.1.44-alpha.1",
-    "@semapps/webid": "0.1.44-alpha.1",
-=======
     "@semapps/activitypub": "0.1.44",
     "@semapps/connector": "0.1.44",
     "@semapps/fuseki-admin": "0.1.44",
@@ -29,8 +17,8 @@
     "@semapps/signature": "0.1.44",
     "@semapps/sparql-endpoint": "0.1.44",
     "@semapps/triplestore": "0.1.44",
+    "@semapps/webacl": "^0.1.44",
     "@semapps/webid": "0.1.44",
->>>>>>> c88c5909
     "dotenv-flow": "^3.1.0",
     "moleculer": "^0.14.3",
     "moleculer-repl": "^0.6.3",
