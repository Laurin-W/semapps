--- conflicted
+++ resolved
@@ -15,7 +15,6 @@
         .on('end', () => resolve(res));
     });
   },
-<<<<<<< HEAD
   // Exclude from triples1 the triples which also exist in triples2
   getTriplesDifference(triples1, triples2) {
     return triples1.filter(t1 => !triples2.some(t2 => t1.equals(t2)));
@@ -57,7 +56,7 @@
           )} .`
       )
       .join('\n');
-=======
+  },
   async createDisassemblyAndUpdateResource(ctx, resource, contentType, disassembly, webId) {
     if (disassembly && contentType == MIME_TYPES.JSON) {
       for (const disassemblyItem of disassembly) {
@@ -110,6 +109,5 @@
     }
     // resource[disassemblyItem.path]==undefined;
     return resource;
->>>>>>> 1b7b2f6b
   }
 };