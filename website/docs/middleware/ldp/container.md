---
title: LdpContainerService
---

## Actions

The following service actions are available:


### `ldp.container.attach`
* Attach a resource to a container

##### Parameters
| Property | Type | Default | Description |
| -------- | ---- | ------- | ----------- |
| `containerUri` | `String`| **required** | URI of container to which the resource will be attached |
| `resourceUri` | `String` | **required** | URI of resource to attach |


### `ldp.container.detach`
* Detach a resource from a container

##### Parameters
| Property | Type | Default | Description |
| -------- | ---- | ------- | ----------- |
| `containerUri` | `String`| **required** | URI of container to which the resource will be detached |
| `resourceUri` | `String` | **required** | URI of resource to attach |


### `ldp.container.exist`
* Check if a container exists

##### Parameters
| Property | Type | Default | Description |
| -------- | ---- | ------- | ----------- |
| `containerUri` | `String`| **required** | URI of container to check |

##### Return
`true` or `false`


### `ldp.container.create`
* Create a new LDP container

##### Parameters
| Property | Type | Default | Description |
| -------- | ---- | ------- | ----------- |
| `containerUri` | `String`| **required** | URI of the container to create |


### `ldp.container.clear`
* Deletes a container and all its attached resources

##### Parameters
| Property | Type | Default | Description |
| -------- | ---- | ------- | ----------- |
| `containerUri` | `String`| **required** | URI of the container to clear |


### `ldp.container.get`
* Get all resources attached to a container
* Use the LDP ontology of direct containers

##### Parameters
| Property | Type | Default | Description |
| -------- | ---- | ------- | ----------- |
| `containerUri` | `String`  | **required** | URI of container |
| `accept` | `string` | **required** | Type to return (`application/ld+json`, `text/turtle` or `application/n-triples`) |
| `filters` | `Object` | null | Return only triples matching all key-value of the provided object |
| `webId` | `string` | Logged user's webId  | webId used to identify user doing action on tripleStore|

<<<<<<< HEAD
You can also pass parameters defined in the [container options](./index.md#container-options).
=======
You can also pass parameters defined in the [container options](index.md#container-options).
>>>>>>> 69c3d8bd

##### Return
Triples, Turtle or JSON-LD depending on `accept` type.


### `ldp.container.post`
* Generate an URI, create the resource (calling `ldp.resource.create`), and attach it to a container
* Content-type can be triples, turtle or JSON-LD (see `@semapps/mime-types` package)

##### Parameters
| Property | Type | Default | Description |
| -------- | ---- | ------- | ----------- |
| `resource` | `Object`  | **required** | Resource to create |
| `containerUri` | `string` | **required** | Container where the resource will be created |
| `contentType` | `string` | **required** | Type of provided resource (`application/ld+json`, `text/turtle` or `application/n-triples`) |
| `webId` | `string` | Logged user's webId  | User doing the action |
| `slug` | `String` |  | Specific ID tu use for URI instead generated UUID |

##### Return
`String` : URI of the created resource<|MERGE_RESOLUTION|>--- conflicted
+++ resolved
@@ -69,11 +69,7 @@
 | `filters` | `Object` | null | Return only triples matching all key-value of the provided object |
 | `webId` | `string` | Logged user's webId  | webId used to identify user doing action on tripleStore|
 
-<<<<<<< HEAD
-You can also pass parameters defined in the [container options](./index.md#container-options).
-=======
 You can also pass parameters defined in the [container options](index.md#container-options).
->>>>>>> 69c3d8bd
 
 ##### Return
 Triples, Turtle or JSON-LD depending on `accept` type.
