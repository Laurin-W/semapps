--- conflicted
+++ resolved
@@ -19,11 +19,7 @@
   dataModel: {
     types: ['pair:Organization'],
     containerUri: process.env.REACT_APP_MIDDLEWARE_URL + 'organizations',
-<<<<<<< HEAD
-    dereference: ['pair:address','pair:organizationOfMembership'],
-=======
-    dereference: ['pair:hasLocation/pair:hasPostalAddress'],
->>>>>>> 10c20732
+    dereference: ['pair:hasLocation/pair:hasPostalAddress','pair:organizationOfMembership'],
     slugField: 'pair:label'
   },
   translations: {
