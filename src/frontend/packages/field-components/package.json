{
  "name": "@semapps/field-components",
  "version": "0.4.6",
  "description": "React-Admin field components for SemApps",
  "license": "Apache-2.0",
  "author": "Virtual Assembly",
  "main": "dist/index.cjs.js",
  "module": "dist/index.es.js",
  "files": [
    "dist"
  ],
  "scripts": {
    "pre-publish": "rollup --sourcemap --config",
    "dev": "rollup --watch --sourcemap --config"
  },
  "dependencies": {
<<<<<<< HEAD
    "@semapps/semantic-data-provider": "0.4.1",
    "final-form": "^4.20.8",
=======
    "@semapps/semantic-data-provider": "0.4.6",
>>>>>>> b5399ea4
    "lodash.debounce": "^4.0.8",
    "react-icons": "^4.4.0",
    "react-final-form": "^6.5.9"
  },
  "peerDependencies": {
    "react": "^18.2.0",
    "react-admin": "^4.7.0"
  },
  "publishConfig": {
    "access": "public"
  },
  "devDependencies": {
    "@babel/core": "^7.9.6",
    "@babel/preset-env": "^7.9.6",
    "@babel/preset-react": "^7.9.4",
    "rollup": "^2.7.6",
    "rollup-plugin-babel": "^4.4.0",
    "rollup-plugin-commonjs": "^10.1.0",
    "rollup-plugin-json": "^4.0.0",
    "rollup-plugin-node-resolve": "^5.2.0",
    "rollup-plugin-replace": "^2.2.0",
    "rollup-plugin-terser": "^5.3.0",
    "rollup-pluginutils": "^2.8.2"
  }
}<|MERGE_RESOLUTION|>--- conflicted
+++ resolved
@@ -14,12 +14,8 @@
     "dev": "rollup --watch --sourcemap --config"
   },
   "dependencies": {
-<<<<<<< HEAD
-    "@semapps/semantic-data-provider": "0.4.1",
+    "@semapps/semantic-data-provider": "0.4.6",
     "final-form": "^4.20.8",
-=======
-    "@semapps/semantic-data-provider": "0.4.6",
->>>>>>> b5399ea4
     "lodash.debounce": "^4.0.8",
     "react-icons": "^4.4.0",
     "react-final-form": "^6.5.9"
