import React from 'react';
<<<<<<< HEAD
import { Button, CreateButton, ExportButton, RefreshButton, useResourceDefinition, Link } from 'react-admin';
=======
import { TopToolbar, Button, CreateButton, ExportButton, useResourceDefinition, Link } from 'react-admin';
>>>>>>> 542724ac
import { useLocation } from 'react-router';
import { useMediaQuery } from '@material-ui/core';
import { TopToolbar } from '@semapps/archipelago-layout';

// Do not show Export and Refresh buttons on mobile
const ListActions = ({
  bulkActions,
  basePath,
  currentSort,
  displayedFilters,
  exporter,
  filters,
  filterValues,
  onUnselectItems,
  resource,
  selectedIds,
  showFilter,
  total,
  views,
  currentView,
  setView,
  ...rest
}) => {
  const xs = useMediaQuery(theme => theme.breakpoints.down('xs'));
  const resourceDefinition = useResourceDefinition(rest);
  const query = new URLSearchParams(useLocation().search);
  return (
    <TopToolbar currentView={currentView}>
      {views &&
        Object.entries(views)
          .filter(([key]) => key !== currentView)
          .map(([key, view]) => {
            query.set('view', key);
            query.set('page', 1);
            query.set('perPage', view.perPage);
            if (view.sort) {
              query.set('sort', view.sort.field);
              query.set('order', view.sort.order);
            }
            return (
              <Link key={key} to={'?' + query.toString()}>
                <Button onClick={() => setView(key)} label={view.label}>
                  {React.createElement(view.icon)}
                </Button>
              </Link>
            );
          })}
      {filters &&
        React.cloneElement(filters, {
          resource,
          showFilter,
          displayedFilters,
          filterValues,
          context: 'button'
        })}
      {resourceDefinition.hasCreate && <CreateButton basePath={basePath} />}
      {!xs && exporter !== false && (
        <ExportButton
          disabled={total === 0}
          resource={resource}
          sort={currentSort}
          filter={filterValues}
          exporter={exporter}
        />
      )}
      {bulkActions &&
        React.cloneElement(bulkActions, {
          basePath,
          filterValues,
          resource,
          selectedIds,
          onUnselectItems
        })}
    </TopToolbar>
  );
};

export default ListActions;<|MERGE_RESOLUTION|>--- conflicted
+++ resolved
@@ -1,9 +1,5 @@
 import React from 'react';
-<<<<<<< HEAD
-import { Button, CreateButton, ExportButton, RefreshButton, useResourceDefinition, Link } from 'react-admin';
-=======
-import { TopToolbar, Button, CreateButton, ExportButton, useResourceDefinition, Link } from 'react-admin';
->>>>>>> 542724ac
+import { Button, CreateButton, ExportButton, useResourceDefinition, Link } from 'react-admin';
 import { useLocation } from 'react-router';
 import { useMediaQuery } from '@material-ui/core';
 import { TopToolbar } from '@semapps/archipelago-layout';
