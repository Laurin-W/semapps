--- conflicted
+++ resolved
@@ -70,14 +70,6 @@
   };
 
   return {
-<<<<<<< HEAD
-=======
-    getResources: async () => {
-      // console.log('getResources',resources);
-      const clone = JSON.parse(JSON.stringify(resources));
-      return { data: clone };
-    },
->>>>>>> feaa524c
     getList: async (resourceId, params) => {
       if (!resources[resourceId]) Error(`Resource ${resourceId} is not mapped in resources file`);
 
@@ -169,12 +161,14 @@
           compactJson.id = compactJson.id || compactJson['@id'];
           return { data: [compactJson], total: 1 };
         } else {
-          let returnData = compactJson['@graph'].map(item => {
-            item.id = item.id || item['@id'];
-            return item;
-          });
-
-          if (params.sort) {
+
+          let returnData = compactJson['@graph']
+            .map(item => {
+              item.id = item.id || item['@id'];
+              return item;
+            })
+
+          if(params.sort){
             returnData = returnData.sort((a, b) => {
               if (params.sort && a[params.sort.field] && b[params.sort.field]) {
                 if (params.sort.order === 'DESC') {
