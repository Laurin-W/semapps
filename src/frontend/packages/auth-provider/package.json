--- conflicted
+++ resolved
@@ -14,20 +14,15 @@
     "dev": "rollup --watch --sourcemap --config"
   },
   "dependencies": {
-<<<<<<< HEAD
     "@emotion/css": "^11.10.5",
     "@emotion/react": "^11.10.5",
     "@emotion/styled": "^11.10.5",
     "@mui/icons-material": "^5.11.0",
     "@mui/material": "^5.11.3",
     "@mui/styles": "^5.11.2",
-    "@semapps/semantic-data-provider": "0.4.1",
+    "@semapps/semantic-data-provider": "0.4.6",
     "classnames": "^2.3.2",
     "final-form": "^4.20.8",
-=======
-    "@material-ui/lab": "^4.0.0-alpha.57",
-    "@semapps/semantic-data-provider": "0.4.6",
->>>>>>> b5399ea4
     "jwt-decode": "^3.0.0",
     "react-final-form": "^6.5.9",
     "url-join": "^4.0.1"
