const { MIME_TYPES } = require('@semapps/mime-types');
const { getContainerFromUri } = require('../../../utils');
const fs = require('fs');

module.exports = {
  api: async function api(ctx) {
    try {
      const { typeURL, id, containerUri } = ctx.params;
      const resourceUri = `${containerUri || this.settings.baseUrl + typeURL}/${id}`;
      await ctx.call('ldp.resource.delete', {
        resourceUri
      });
      ctx.meta.$statusCode = 204;
      ctx.meta.$responseHeaders = {
        Link: '<http://www.w3.org/ns/ldp#Resource>; rel="type"',
        'Content-Length': 0
      };
    } catch (e) {
      console.error(e);
      ctx.meta.$statusCode = e.code || 500;
      ctx.meta.$statusMessage = e.message;
    }
  },
  action: {
    visibility: 'public',
    params: {
      resourceUri: 'string',
      webId: { type: 'string', optional: true },
      disassembly: {
        type: 'array',
        optional: true
      }
    },
    async handler(ctx) {
<<<<<<< HEAD
      const { resourceUri } = ctx.params;
      let { webId } = ctx.params;
      webId = webId || ctx.meta.webId || 'anon';
=======
      const containerUri = getContainerFromUri(ctx.params.resourceUri);
      const { resourceUri, webId, disassembly } = {
        ...(await ctx.call('ldp.container.getOptions', { uri: containerUri })),
        ...ctx.params
      };
>>>>>>> 1b7b2f6b

      // Save the current data, to be able to send it through the event
      // If the resource does not exist, it will throw a 404 error
      let oldData = await ctx.call('ldp.resource.get', {
        resourceUri,
        accept: MIME_TYPES.JSON,
        queryDepth: 1,
        forceSemantic: true,
        webId
      });

<<<<<<< HEAD
      await ctx.call(
        'ldp.container.detach',
        {
          containerUri: getContainerFromUri(resourceUri),
          resourceUri
        },
        { meta: { webId } }
      );
=======
      await ctx.call('ldp.container.detach', {
        containerUri: containerUri,
        resourceUri
      });
>>>>>>> 1b7b2f6b

      oldData = await this.deleteDisassembly(ctx, oldData, MIME_TYPES.JSON, disassembly, webId);

      await ctx.call('triplestore.update', {
        query: `
          DELETE
          WHERE
          { <${resourceUri}> ?p ?v }
        `,
        webId
      });

      if (oldData['@type'] === 'semapps:File') {
        fs.unlinkSync(oldData['semapps:localPath']);
      }

      ctx.emit('ldp.resource.deleted', {
        resourceUri,
        oldData,
        webId
      });
    }
  }
};<|MERGE_RESOLUTION|>--- conflicted
+++ resolved
@@ -32,17 +32,15 @@
       }
     },
     async handler(ctx) {
-<<<<<<< HEAD
       const { resourceUri } = ctx.params;
+      const containerUri = getContainerFromUri(resourceUri);
       let { webId } = ctx.params;
       webId = webId || ctx.meta.webId || 'anon';
-=======
-      const containerUri = getContainerFromUri(ctx.params.resourceUri);
-      const { resourceUri, webId, disassembly } = {
+
+      const { disassembly } = {
         ...(await ctx.call('ldp.container.getOptions', { uri: containerUri })),
         ...ctx.params
       };
->>>>>>> 1b7b2f6b
 
       // Save the current data, to be able to send it through the event
       // If the resource does not exist, it will throw a 404 error
@@ -54,21 +52,14 @@
         webId
       });
 
-<<<<<<< HEAD
       await ctx.call(
         'ldp.container.detach',
         {
-          containerUri: getContainerFromUri(resourceUri),
+          containerUri,
           resourceUri
         },
         { meta: { webId } }
       );
-=======
-      await ctx.call('ldp.container.detach', {
-        containerUri: containerUri,
-        resourceUri
-      });
->>>>>>> 1b7b2f6b
 
       oldData = await this.deleteDisassembly(ctx, oldData, MIME_TYPES.JSON, disassembly, webId);
 
