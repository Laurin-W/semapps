--- conflicted
+++ resolved
@@ -19,14 +19,9 @@
   dataModel: {
     types: ['pair:Organization'],
     containerUri: process.env.REACT_APP_MIDDLEWARE_URL + 'organizations',
-<<<<<<< HEAD
-    dereference: ['pair:hasLocation/pair:hasPostalAddress','pair:organizationOfMembership'],
+    dereference: ['pair:hasLocation/pair:hasPostalAddress', 'pair:organizationOfMembership'],
     slugField: 'pair:label',
     forceArray: ['pair:organizationOfMembership']
-=======
-    dereference: ['pair:hasLocation/pair:hasPostalAddress', 'pair:organizationOfMembership'],
-    slugField: 'pair:label'
->>>>>>> a01f4478
   },
   translations: {
     fr: {
