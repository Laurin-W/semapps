import jwtDecode from 'jwt-decode';
import urlJoin from 'url-join';
import { defaultToArray, getAclUri, getAclContext, getAuthServerUrl } from './utils';

const AUTH_TYPE_SSO = 'sso';
const AUTH_TYPE_LOCAL = 'local';
const AUTH_TYPE_POD = 'pod';

const authProvider = ({
  dataProvider,
  authType,
  allowAnonymous = true,
  checkUser,
  checkPermissions = false
}) => {
  if (![AUTH_TYPE_SSO, AUTH_TYPE_LOCAL, AUTH_TYPE_POD].includes(authType))
    throw new Error('The authType parameter is missing from the auth provider');
  return ({
    login: async params => {
      const authServerUrl = await getAuthServerUrl(dataProvider);
      if (authType === AUTH_TYPE_LOCAL) {
        const { username, password } = params;
        try {
          const { json } = await dataProvider.fetch(urlJoin(authServerUrl, 'auth/login'), {
            method: 'POST',
            body: JSON.stringify({ username: username.trim(), password: password.trim() }),
            headers: new Headers({ 'Content-Type': 'application/json' })
          });
          const { token } = json;
          localStorage.setItem('token', token);
          // Reload to ensure the dataServer config is reset
          window.location.reload();
        } catch (e) {
          throw new Error('ra.auth.sign_in_error');
        }
      } else {
        let redirectUrl = new URL(window.location.href).origin + '/login?login=true';
        if (params.redirect) redirectUrl += '&redirect=' + encodeURIComponent(params.redirect);
        window.location.href = urlJoin(authServerUrl, 'auth?redirectUrl=' + encodeURIComponent(redirectUrl));
      }
    },
    signup: async params => {
      const authServerUrl = await getAuthServerUrl(dataProvider);
      if (authType === AUTH_TYPE_LOCAL) {
        const { username, email, password, domain, ...profileData } = params;
        try {
          const { json } = await dataProvider.fetch(urlJoin(authServerUrl, 'auth/signup'), {
            method: 'POST',
            body: JSON.stringify({
              username: username.trim(),
              email: email.trim(),
              password: password.trim(),
              ...profileData
            }),
            headers: new Headers({ 'Content-Type': 'application/json' })
          });
          const { token } = json;
          localStorage.setItem('token', token);
          const { webId } = jwtDecode(token);
          return webId;
        } catch (e) {
          if (e.message === 'email.already.exists') {
            throw new Error('auth.message.user_email_exist');
          } else if (e.message === 'username.already.exists') {
            throw new Error('auth.message.username_exist');
          } else if (e.message === 'username.invalid') {
            throw new Error('auth.message.username_invalid');
          } else {
            throw new Error(e.message || 'ra.auth.sign_in_error');
          }
        }
      } else {
        const redirectUrl = new URL(window.location.href).origin + '/login?login=true';
        window.location.href = urlJoin(authServerUrl, 'auth?redirectUrl=' + encodeURIComponent(redirectUrl));
      }
    },
    logout: async () => {
      switch(authType) {
        case AUTH_TYPE_LOCAL:
          // Delete token but also any other value in local storage
          localStorage.clear();
          // Reload to ensure the dataServer config is reset
          window.location.reload();
          window.location.href = '/';
          break;

        case AUTH_TYPE_SSO:
          const authServerUrl = await getAuthServerUrl(dataProvider);
          const baseUrl = new URL(window.location.href).origin;
          window.location.href = urlJoin(
            authServerUrl,
            'auth/logout?redirectUrl=' + encodeURIComponent(urlJoin(baseUrl, 'login') + '?logout=true')
          );
          break;

        case AUTH_TYPE_POD:
          const token = localStorage.getItem('token');
          const { webId } = jwtDecode(token);
          // Delete token but also any other value in local storage
          localStorage.clear();
          window.location.href = urlJoin(webId, 'openApp') + '?type=' + encodeURIComponent('http://activitypods.org/ns/core#FrontAppRegistration');
          break;
      }

      // Avoid displaying immediately the login page
      return '/';
    },
    checkAuth: async () => {
      const token = localStorage.getItem('token');
      if (!token && !allowAnonymous) throw new Error();
    },
    checkUser: userData => {
      if (checkUser) {
        return checkUser(userData);
      } else {
        return true;
      }
    },
    checkError: error => Promise.resolve(),
    getPermissions: async uri => {
      if (!checkPermissions) return true;

      if (!uri || !uri.startsWith('http')) throw new Error('The first parameter passed to getPermissions must be an URL');

      const aclUri = getAclUri(uri);

      try {
        const { json } = await dataProvider.fetch(aclUri);
        return json['@graph'];
      } catch (e) {
        console.warn(`Could not fetch ACL URI ${uri}`);
        return [];
      }
    },
    addPermission: async (uri, agentId, predicate, mode) => {
      if (!uri || !uri.startsWith('http')) throw new Error('The first parameter passed to addPermission must be an URL');

      const aclUri = getAclUri(uri);

      let authorization = {
        '@id': '#' + mode.replace('acl:', ''),
        '@type': 'acl:Authorization',
        [predicate]: agentId,
        'acl:accessTo': uri,
        'acl:mode': mode
      };

      await dataProvider.fetch(aclUri, {
        method: 'PATCH',
        body: JSON.stringify({
          '@context': getAclContext(aclUri),
          '@graph': [authorization]
        })
      });
    },
    removePermission: async (uri, agentId, predicate, mode) => {
      if (!uri || !uri.startsWith('http'))
        throw new Error('The first parameter passed to removePermission must be an URL');

      const aclUri = getAclUri(uri);

      // Fetch current permissions
      let { json } = await dataProvider.fetch(aclUri);

      const updatedPermissions = json['@graph']
        .filter(authorization => !authorization['@id'].includes('#Default'))
        .map(authorization => {
          const modes = defaultToArray(authorization['acl:mode']);
          let agents = defaultToArray(authorization[predicate]);
          if (mode && modes.includes(mode) && agents && agents.includes(agentId)) {
            agents = agents.filter(agent => agent !== agentId);
          }
          return { ...authorization, [predicate]: agents };
        });

      await dataProvider.fetch(aclUri, {
        method: 'PUT',
        body: JSON.stringify({
          '@context': getAclContext(aclUri),
          '@graph': updatedPermissions
        })
      });
    },
    getIdentity: async () => {
      const token = localStorage.getItem('token');
      if (token) {
        const { webId } = jwtDecode(token);

        const { json: webIdData } = await dataProvider.fetch(webId);
        const { json: profileData } = webIdData.url ? await dataProvider.fetch(webIdData.url) : {};

        return {
          id: webId,
          fullName: profileData?.['vcard:given-name'] || profileData?.['pair:label'] || webIdData['foaf:name'],
          profileData,
          webIdData
        };
      }
    },
    resetPassword: async params => {
      const { email } = params;
      const authServerUrl = await getAuthServerUrl(dataProvider);
      try {
        await dataProvider.fetch(urlJoin(authServerUrl, 'auth/reset_password'), {
          method: 'POST',
          body: JSON.stringify({ email: email.trim() }),
          headers: new Headers({ 'Content-Type': 'application/json' })
        });
      } catch (e) {
        throw new Error('app.notification.reset_password_error');
      }
    },
    setNewPassword: async params => {
      const { email, token, password } = params;
      const authServerUrl = await getAuthServerUrl(dataProvider);
      try {
        await dataProvider.fetch(urlJoin(authServerUrl, 'auth/new_password'), {
          method: 'POST',
          body: JSON.stringify({ email: email.trim(), token, password }),
          headers: new Headers({ 'Content-Type': 'application/json' })
        });
      } catch (e) {
        throw new Error('app.notification.new_password_error');
      }
    },
    getAccountSettings: async params => {
      const authServerUrl = await getAuthServerUrl(dataProvider);
      try {
        const { json } = await dataProvider.fetch(urlJoin(authServerUrl, 'auth/account'));
        return json;
      } catch (e) {
        throw new Error('app.notification.get_settings_error');
      }
<<<<<<< HEAD
    }

    // Avoid displaying immediately the login page
    return '/';
  },
  checkAuth: async () => {
    const token = localStorage.getItem('token');
    if (!token && !allowAnonymous) throw new Error();
  },
  checkUser: userData => {
    if (checkUser) {
      return checkUser(userData);
    } else {
      return true;
    }
  },
  checkError: error => Promise.resolve(),
  getPermissions: async uri => {
    if (!checkPermissions) return;

    // React-admin calls getPermissions with an empty object on every page refresh
    // It also passes an object `{ params: { route: 'dashboard' } }` on the Dashboard
    // Ignore all this until we found a way to bypass these redundant calls
    if (typeof uri === 'object') return;

    if (!uri || !uri.startsWith('http')) throw new Error('The first parameter passed to getPermissions must be an URL');

    const aclUri = getAclUri(uri);
=======
    },
    updateAccountSettings: async params => {
      const authServerUrl = await getAuthServerUrl(dataProvider);
      try {
        const { email, currentPassword, newPassword } = params;
>>>>>>> 2d2006ac

        await dataProvider.fetch(urlJoin(authServerUrl, 'auth/account'), {
          method: 'POST',
          body: JSON.stringify({ currentPassword, email: email.trim(), newPassword }),
          headers: new Headers({ 'Content-Type': 'application/json' })
        });
      } catch (e) {
        if (e.message === 'auth.account.invalid_password') {
          throw new Error('app.notification.invalid_password');
        }

<<<<<<< HEAD
    await dataProvider.fetch(aclUri, {
      method: 'PUT',
      body: JSON.stringify({
        '@context': getAclContext(aclUri),
        '@graph': updatedPermissions
      })
    });
  },
  getIdentity: async () => {
    const token = localStorage.getItem('token');
    if (token) {
      const { webId } = jwtDecode(token);

      const { json: webIdData } = await dataProvider.fetch(webId);
      const { json: profileData } = webIdData.url ? await dataProvider.fetch(webIdData.url) : {};

      return {
        id: webId,
        fullName: profileData?.['vcard:given-name'] || profileData?.['pair:label'] || webIdData['foaf:name'] || webIdData['pair:label'],
        profileData,
        webIdData
      };
    }
  },
  resetPassword: async params => {
    const { email } = params;
    const authServerUrl = await getAuthServerUrl(dataProvider);
    try {
      await dataProvider.fetch(urlJoin(authServerUrl, 'auth/reset_password'), {
        method: 'POST',
        body: JSON.stringify({ email: email.trim() }),
        headers: new Headers({ 'Content-Type': 'application/json' })
      });
    } catch (e) {
      throw new Error('auth.notification.reset_password_error');
    }
  },
  setNewPassword: async params => {
    const { email, token, password } = params;
    const authServerUrl = await getAuthServerUrl(dataProvider);
    try {
      await dataProvider.fetch(urlJoin(authServerUrl, 'auth/new_password'), {
        method: 'POST',
        body: JSON.stringify({ email: email.trim(), token, password }),
        headers: new Headers({ 'Content-Type': 'application/json' })
      });
    } catch (e) {
      throw new Error('auth.notification.new_password_error');
    }
  },
  getAccountSettings: async params => {
    const authServerUrl = await getAuthServerUrl(dataProvider);
    try {
      const { json } = await dataProvider.fetch(urlJoin(authServerUrl, 'auth/account'));
      return json;
    } catch (e) {
      throw new Error('auth.notification.get_settings_error');
    }
  },
  updateAccountSettings: async params => {
    const authServerUrl = await getAuthServerUrl(dataProvider);
    try {
      const { email, currentPassword, newPassword } = params;

      await dataProvider.fetch(urlJoin(authServerUrl, 'auth/account'), {
        method: 'POST',
        body: JSON.stringify({ currentPassword, email: email.trim(), newPassword }),
        headers: new Headers({ 'Content-Type': 'application/json' })
      });
    } catch (e) {
      if (e.message === 'auth.account.invalid_password') {
        throw new Error('auth.notification.invalid_password');
      }

      throw new Error('auth.notification.update_settings_error');
=======
        throw new Error('app.notification.update_settings_error');
      }
>>>>>>> 2d2006ac
    }
  });
}

export default authProvider;<|MERGE_RESOLUTION|>--- conflicted
+++ resolved
@@ -118,7 +118,12 @@
     },
     checkError: error => Promise.resolve(),
     getPermissions: async uri => {
-      if (!checkPermissions) return true;
+      if (!checkPermissions) return;
+
+      // React-admin calls getPermissions with an empty object on every page refresh
+      // It also passes an object `{ params: { route: 'dashboard' } }` on the Dashboard
+      // Ignore all this until we found a way to bypass these redundant calls
+      if (typeof uri === 'object') return;
 
       if (!uri || !uri.startsWith('http')) throw new Error('The first parameter passed to getPermissions must be an URL');
 
@@ -191,7 +196,7 @@
 
         return {
           id: webId,
-          fullName: profileData?.['vcard:given-name'] || profileData?.['pair:label'] || webIdData['foaf:name'],
+          fullName: profileData?.['vcard:given-name'] || profileData?.['pair:label'] || webIdData['foaf:name'] || webIdData['pair:label'],
           profileData,
           webIdData
         };
@@ -207,7 +212,7 @@
           headers: new Headers({ 'Content-Type': 'application/json' })
         });
       } catch (e) {
-        throw new Error('app.notification.reset_password_error');
+        throw new Error('auth.notification.reset_password_error');
       }
     },
     setNewPassword: async params => {
@@ -220,7 +225,7 @@
           headers: new Headers({ 'Content-Type': 'application/json' })
         });
       } catch (e) {
-        throw new Error('app.notification.new_password_error');
+        throw new Error('auth.notification.new_password_error');
       }
     },
     getAccountSettings: async params => {
@@ -229,44 +234,13 @@
         const { json } = await dataProvider.fetch(urlJoin(authServerUrl, 'auth/account'));
         return json;
       } catch (e) {
-        throw new Error('app.notification.get_settings_error');
-      }
-<<<<<<< HEAD
-    }
-
-    // Avoid displaying immediately the login page
-    return '/';
-  },
-  checkAuth: async () => {
-    const token = localStorage.getItem('token');
-    if (!token && !allowAnonymous) throw new Error();
-  },
-  checkUser: userData => {
-    if (checkUser) {
-      return checkUser(userData);
-    } else {
-      return true;
-    }
-  },
-  checkError: error => Promise.resolve(),
-  getPermissions: async uri => {
-    if (!checkPermissions) return;
-
-    // React-admin calls getPermissions with an empty object on every page refresh
-    // It also passes an object `{ params: { route: 'dashboard' } }` on the Dashboard
-    // Ignore all this until we found a way to bypass these redundant calls
-    if (typeof uri === 'object') return;
-
-    if (!uri || !uri.startsWith('http')) throw new Error('The first parameter passed to getPermissions must be an URL');
-
-    const aclUri = getAclUri(uri);
-=======
+        throw new Error('auth.notification.get_settings_error');
+      }
     },
     updateAccountSettings: async params => {
       const authServerUrl = await getAuthServerUrl(dataProvider);
       try {
         const { email, currentPassword, newPassword } = params;
->>>>>>> 2d2006ac
 
         await dataProvider.fetch(urlJoin(authServerUrl, 'auth/account'), {
           method: 'POST',
@@ -275,89 +249,11 @@
         });
       } catch (e) {
         if (e.message === 'auth.account.invalid_password') {
-          throw new Error('app.notification.invalid_password');
+          throw new Error('auth.notification.invalid_password');
         }
 
-<<<<<<< HEAD
-    await dataProvider.fetch(aclUri, {
-      method: 'PUT',
-      body: JSON.stringify({
-        '@context': getAclContext(aclUri),
-        '@graph': updatedPermissions
-      })
-    });
-  },
-  getIdentity: async () => {
-    const token = localStorage.getItem('token');
-    if (token) {
-      const { webId } = jwtDecode(token);
-
-      const { json: webIdData } = await dataProvider.fetch(webId);
-      const { json: profileData } = webIdData.url ? await dataProvider.fetch(webIdData.url) : {};
-
-      return {
-        id: webId,
-        fullName: profileData?.['vcard:given-name'] || profileData?.['pair:label'] || webIdData['foaf:name'] || webIdData['pair:label'],
-        profileData,
-        webIdData
-      };
-    }
-  },
-  resetPassword: async params => {
-    const { email } = params;
-    const authServerUrl = await getAuthServerUrl(dataProvider);
-    try {
-      await dataProvider.fetch(urlJoin(authServerUrl, 'auth/reset_password'), {
-        method: 'POST',
-        body: JSON.stringify({ email: email.trim() }),
-        headers: new Headers({ 'Content-Type': 'application/json' })
-      });
-    } catch (e) {
-      throw new Error('auth.notification.reset_password_error');
-    }
-  },
-  setNewPassword: async params => {
-    const { email, token, password } = params;
-    const authServerUrl = await getAuthServerUrl(dataProvider);
-    try {
-      await dataProvider.fetch(urlJoin(authServerUrl, 'auth/new_password'), {
-        method: 'POST',
-        body: JSON.stringify({ email: email.trim(), token, password }),
-        headers: new Headers({ 'Content-Type': 'application/json' })
-      });
-    } catch (e) {
-      throw new Error('auth.notification.new_password_error');
-    }
-  },
-  getAccountSettings: async params => {
-    const authServerUrl = await getAuthServerUrl(dataProvider);
-    try {
-      const { json } = await dataProvider.fetch(urlJoin(authServerUrl, 'auth/account'));
-      return json;
-    } catch (e) {
-      throw new Error('auth.notification.get_settings_error');
-    }
-  },
-  updateAccountSettings: async params => {
-    const authServerUrl = await getAuthServerUrl(dataProvider);
-    try {
-      const { email, currentPassword, newPassword } = params;
-
-      await dataProvider.fetch(urlJoin(authServerUrl, 'auth/account'), {
-        method: 'POST',
-        body: JSON.stringify({ currentPassword, email: email.trim(), newPassword }),
-        headers: new Headers({ 'Content-Type': 'application/json' })
-      });
-    } catch (e) {
-      if (e.message === 'auth.account.invalid_password') {
-        throw new Error('auth.notification.invalid_password');
-      }
-
-      throw new Error('auth.notification.update_settings_error');
-=======
-        throw new Error('app.notification.update_settings_error');
-      }
->>>>>>> 2d2006ac
+        throw new Error('auth.notification.update_settings_error');
+      }
     }
   });
 }
