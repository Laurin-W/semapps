--- conflicted
+++ resolved
@@ -15,11 +15,8 @@
 export { default as List } from './list/List';
 export { default as ResourceTabs } from './list/ResourceTabs';
 export { default as SimpleList } from './list/SimpleList';
-<<<<<<< HEAD
+export { default as MasonryList } from './list/MasonryList';
 export { default as ReferenceFilter } from './list/ReferenceFilter';
-=======
-export { default as MasonryList } from './list/MasonryList';
->>>>>>> 937e318f
 
 // Show page
 export { default as Column } from './show/Column/Column';
