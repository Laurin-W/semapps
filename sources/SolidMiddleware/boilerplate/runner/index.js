--- conflicted
+++ resolved
@@ -13,52 +13,6 @@
 // let transporter = process.env.TRANSPORTER || "TCP";
 const transporter = null;
 
-<<<<<<< HEAD
-const broker = new ServiceBroker({
-  nodeID: process.argv[2] || hostname + '-server',
-  logger: console,
-  transporter: transporter
-});
-
-broker.createService(dummyServiceMath);
-broker.createService(OutboxService, {
-  settings: {
-    homeUrl: 'http://localhost:3000/'
-  }
-});
-broker.createService(TripleStoreService, {
-  settings: {
-    sparqlEndpoint: 'http://51.68.81.68:3030/activities/',
-    sparqlHeaders: {
-      Authorization: 'Basic ' + Buffer.from('admin:admin').toString('base64')
-    }
-  }
-});
-broker.createService(ApiGatewayService, {
-  settings: {
-    routes: [ActivityPubRoutes]
-  }
-});
-
-broker.start();
-
-console.log('Server started. nodeID: ', broker.nodeID, ' TRANSPORTER:', transporter, ' PID:', process.pid);
-
-setInterval(() => {
-  let payload = {
-    a: Math.random(0, 100),
-    b: Math.random(0, 100)
-  };
-  broker
-    .call('math.add', payload)
-    .then(res => {
-      console.log('brocker call result : ', res);
-    })
-    .catch(err => {
-      throw err;
-    });
-}, 1000);
-=======
 // Create broker
 // let broker = new ServiceBroker({
 // 	namespace: "loadtest",
@@ -80,18 +34,25 @@
   });
 
   broker.createService(dummyServiceMath);
-  broker.createService(activityPub, {
-    settings: {
-      homeUrl: config.home_url || 'http://localhost:3000/',
-      sparqlEndpoint: config.sparql_endpoint
-    }
+  broker.createService(OutboxService, {
+        settings: {
+            homeUrl: config.home_url || 'http://localhost:3000/'
+        }
+  });
+  broker.createService(TripleStoreService, {
+        settings: {
+            sparqlEndpoint: config.sparql_endpoint,
+            sparqlHeaders: {
+                Authorization: 'Basic ' + Buffer.from('admin:admin').toString('base64')
+            }
+        }
   });
 
   const routerService = broker.createService({
     mixins: ApiGatewayService,
     settings: {
       middleware: true,
-      routes: [activityPub.routes]
+      routes: [ActivityPubRoutes]
     }
   });
   broker.start();
@@ -105,21 +66,6 @@
     if (err) return console.error(err);
     console.log('Listening on http://localhost:3000');
   });
+};
 
-  // setInterval(() => {
-  //   let payload = {
-  //     a: Math.random(0, 100),
-  //     b: Math.random(0, 100)
-  //   };
-  //   broker
-  //     .call('math.add', payload)
-  //     .then(res => {
-  //       console.log('brocker call result : ', res);
-  //     })
-  //     .catch(err => {
-  //       throw err;
-  //     });
-  // }, 10000);
-};
-start();
->>>>>>> b540c4c1
+start();