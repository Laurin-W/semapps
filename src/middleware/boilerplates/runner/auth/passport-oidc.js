const Issuer = require('openid-client').Issuer;
const Strategy = require('openid-client').Strategy;
const passport = require('passport');
const base64url = require('base64url');
const fs = require('fs');
const jose = require('node-jose');
const middlware_express_oidc = require('./middlware-express-oidc.js');
const request = require('request');

<<<<<<< HEAD
let addOidcLesCommunsPassportToApp = async function(app,options) {
=======
let addOidcLesCommunsPassportToApp = async function(app, options) {
  // let config = require("../../../configuration.js")
  console.log(options);

>>>>>>> 3aac4c48
  let lesCommunsIssuer = await Issuer.discover(options.OIDC.issuer);
  // console.log('Les Communs Discovered issuer %s', JSON.stringify(lesCommunsIssuer));
  const client = new lesCommunsIssuer.Client({
    client_id: options.OIDC.client_id, // Data Food Consoritum in Hex
    client_secret: options.OIDC.client_secret,
    redirect_uri: options.OIDC.redirect_uri
  });
  const params = {
    // ... any authorization params overide client properties
    // client_id defaults to client.client_id
    // redirect_uri defaults to client.redirect_uris[0]
    // response type defaults to client.response_types[0], then 'code'
    // scope defaults to 'openid'
<<<<<<< HEAD
  }

  passport.use('oidc', new Strategy({
    client,
    params
  }, (tokenset, userinfo, done) => {
    console.log("FIRST CALLBACH");
    userinfo.accesstoken = tokenset.access_token;
    done(null, userinfo);
  }));

  //Push referer on the session to remind it after OIDC redirections
  app.get('/auth', async function(req, res, next) {
    req.session.referer = req.headers.referer;
    next()
  });

  //OIDC Strategy using -> call OIDC Server
  app.get('/auth', passport.authenticate('oidc', {
    session: false
  }));

  //Url of redirect_uri. Server redirect browser to the referer pushed in session. token provide to browser by url.
  app.get('/auth/cb', passport.authenticate('oidc', {
    failureRedirect: '/',
    session: false
  }), (req, res) => {
    let referer = req.session.referer || 'http://localhost:5000/'
    let redirect_url = referer+ '?token=' + res.req.user.accesstoken;
    res.redirect(redirect_url);
  });

  //API to obtain authentification and identification informations. Use middlware_express_oidc as all protected API which fill oidcPayload (authentification) and user (identification)
  console.log('options.OIDC.public_key',options.OIDC.public_key);
  app.get('/auth/me', middlware_express_oidc({public_key:options.OIDC.public_key}), async function(req, res, next) {
=======
  };

  passport.use(
    'oidc',
    new Strategy(
      {
        client,
        params
      },
      (tokenset, userinfo, done) => {
        // console.log('OIDC CallBack success');
        userinfo.accesstoken = tokenset.access_token;
        done(null, userinfo);
      }
    )
  );

  // start authentication request
  // options [optional], extra authentication parameters

  app.get('/auth?app_referer=:app_referer', async function(req, res, next) {
    console.log('APP REFERER');
    next();
  });
  app.get('/auth', async function(req, res, next) {
    let referer = req.headers.referer;
    req.session.referer = referer;
    if (req.query.app_referer != undefined && req.query.app_referer != '' && req.query.app_referer != null) {
      // console.log('req.query.app_referer',req.query.app_referer);
      // referer=referer+'#'+req.query.app_referer;
      req.session.app_referer = req.query.app_referer;
    }

    // console.log('auth headers', req.session.referer, req.session.app_referer);
    next();
  });

  app.get(
    '/auth',
    passport.authenticate('oidc', {
      session: false
    })
  );

  app.get(
    '/auth/cb',
    passport.authenticate('oidc', {
      failureRedirect: '/',
      session: false
    }),
    (req, res) => {
      // console.log('ALLO');
      // console.log('/auth/cb',res,req);
      // console.log('req.session.referer',req.session.referer);
      let referer = req.session.referer || 'http://localhost:5000/';
      let redirect_url = referer + '?token=' + res.req.user.accesstoken;
      if (req.session.app_referer != undefined) {
        redirect_url = redirect_url + '#' + req.session.app_referer;
      }
      // console.log('callback referer', req.session.referer, req.session.app_referer)
      res.redirect(redirect_url);
    }
  );

  app.get('/auth/me', middlware_express_oidc, async function(req, res, next) {
>>>>>>> 3aac4c48
    res.json({
      oidcPayload: req.oidcPayload,
      user: req.user
    });
  });
};
module.exports = addOidcLesCommunsPassportToApp;<|MERGE_RESOLUTION|>--- conflicted
+++ resolved
@@ -7,14 +7,10 @@
 const middlware_express_oidc = require('./middlware-express-oidc.js');
 const request = require('request');
 
-<<<<<<< HEAD
 let addOidcLesCommunsPassportToApp = async function(app,options) {
-=======
-let addOidcLesCommunsPassportToApp = async function(app, options) {
   // let config = require("../../../configuration.js")
   console.log(options);
 
->>>>>>> 3aac4c48
   let lesCommunsIssuer = await Issuer.discover(options.OIDC.issuer);
   // console.log('Les Communs Discovered issuer %s', JSON.stringify(lesCommunsIssuer));
   const client = new lesCommunsIssuer.Client({
@@ -28,7 +24,6 @@
     // redirect_uri defaults to client.redirect_uris[0]
     // response type defaults to client.response_types[0], then 'code'
     // scope defaults to 'openid'
-<<<<<<< HEAD
   }
 
   passport.use('oidc', new Strategy({
@@ -64,77 +59,10 @@
   //API to obtain authentification and identification informations. Use middlware_express_oidc as all protected API which fill oidcPayload (authentification) and user (identification)
   console.log('options.OIDC.public_key',options.OIDC.public_key);
   app.get('/auth/me', middlware_express_oidc({public_key:options.OIDC.public_key}), async function(req, res, next) {
-=======
-  };
-
-  passport.use(
-    'oidc',
-    new Strategy(
-      {
-        client,
-        params
-      },
-      (tokenset, userinfo, done) => {
-        // console.log('OIDC CallBack success');
-        userinfo.accesstoken = tokenset.access_token;
-        done(null, userinfo);
-      }
-    )
-  );
-
-  // start authentication request
-  // options [optional], extra authentication parameters
-
-  app.get('/auth?app_referer=:app_referer', async function(req, res, next) {
-    console.log('APP REFERER');
-    next();
-  });
-  app.get('/auth', async function(req, res, next) {
-    let referer = req.headers.referer;
-    req.session.referer = referer;
-    if (req.query.app_referer != undefined && req.query.app_referer != '' && req.query.app_referer != null) {
-      // console.log('req.query.app_referer',req.query.app_referer);
-      // referer=referer+'#'+req.query.app_referer;
-      req.session.app_referer = req.query.app_referer;
-    }
-
-    // console.log('auth headers', req.session.referer, req.session.app_referer);
-    next();
-  });
-
-  app.get(
-    '/auth',
-    passport.authenticate('oidc', {
-      session: false
-    })
-  );
-
-  app.get(
-    '/auth/cb',
-    passport.authenticate('oidc', {
-      failureRedirect: '/',
-      session: false
-    }),
-    (req, res) => {
-      // console.log('ALLO');
-      // console.log('/auth/cb',res,req);
-      // console.log('req.session.referer',req.session.referer);
-      let referer = req.session.referer || 'http://localhost:5000/';
-      let redirect_url = referer + '?token=' + res.req.user.accesstoken;
-      if (req.session.app_referer != undefined) {
-        redirect_url = redirect_url + '#' + req.session.app_referer;
-      }
-      // console.log('callback referer', req.session.referer, req.session.app_referer)
-      res.redirect(redirect_url);
-    }
-  );
-
-  app.get('/auth/me', middlware_express_oidc, async function(req, res, next) {
->>>>>>> 3aac4c48
     res.json({
       oidcPayload: req.oidcPayload,
       user: req.user
     });
   });
-};
+}
 module.exports = addOidcLesCommunsPassportToApp;