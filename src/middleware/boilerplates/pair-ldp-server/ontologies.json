[
  {
    "prefix": "as",
    "owl": "",
    "url": "https://www.w3.org/ns/activitystreams#"
  },
  {
    "prefix": "rdf",
    "owl": "",
    "url": "http://www.w3.org/1999/02/22-rdf-syntax-ns#"
  },
  {
    "prefix": "rdfs",
    "owl": "",
    "url": "http://www.w3.org/2000/01/rdf-schema#"
  },
  {
    "prefix": "xsd",
    "owl": "",
    "url": "http://www.w3.org/2001/XMLSchema#"
  },
  {
    "prefix": "ldp",
    "owl": "",
    "url": "http://www.w3.org/ns/ldp#"
  },
  {
    "prefix": "schema",
    "owl": "",
    "url": "http://schema.org/"
  },
  {
    "prefix": "sec",
    "owl": "",
    "url": "https://w3id.org/security#"
  },
  {
    "prefix": "skos",
    "owl": "",
    "url": "http://www.w3.org/2004/02/skos/core#"
  },
  {
    "prefix": "foaf",
    "owl": "",
    "url": "http://xmlns.com/foaf/0.1/"
  },
  {
    "prefix": "dc",
    "owl": "",
    "url": "http://purl.org/dc/terms/"
  },
  {
    "prefix": "pair",
    "owl": "http://virtual-assembly.org/ontologies/pair-2020-winter/ontology.ttl",
    "url": "http://virtual-assembly.org/ontologies/pair#"
  },
  {
<<<<<<< HEAD
=======
    "prefix": "og",
    "owl": "https://gist.githubusercontent.com/srosset81/2baa67ab8178d0c25d24263a64f45a26/raw/3ff2d9653213f266767106bb23f9b67e7ba1d454/organigraph.owl",
    "url": "http://virtual-assembly.org/ontologies/organigraph#"
  },
  {
    "prefix": "skos",
    "owl": "",
    "url": "http://www.w3.org/2004/02/skos/core#"
  },
  {
>>>>>>> c81edb8e
    "prefix": "semapps",
    "owl": "",
    "url": "http://semapps.org/ns/core#"
  }
]<|MERGE_RESOLUTION|>--- conflicted
+++ resolved
@@ -55,21 +55,13 @@
     "url": "http://virtual-assembly.org/ontologies/pair#"
   },
   {
-<<<<<<< HEAD
-=======
+    "prefix": "semapps",
+    "owl": "",
+    "url": "http://semapps.org/ns/core#"
+  },
+  {
     "prefix": "og",
     "owl": "https://gist.githubusercontent.com/srosset81/2baa67ab8178d0c25d24263a64f45a26/raw/3ff2d9653213f266767106bb23f9b67e7ba1d454/organigraph.owl",
     "url": "http://virtual-assembly.org/ontologies/organigraph#"
-  },
-  {
-    "prefix": "skos",
-    "owl": "",
-    "url": "http://www.w3.org/2004/02/skos/core#"
-  },
-  {
->>>>>>> c81edb8e
-    "prefix": "semapps",
-    "owl": "",
-    "url": "http://semapps.org/ns/core#"
   }
 ]