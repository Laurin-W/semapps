--- conflicted
+++ resolved
@@ -1,7 +1,4 @@
 import React from 'react';
-<<<<<<< HEAD
-import { SimpleForm, TextInput, ImageInput,SimpleFormIterator,ReferenceInput,AutocompleteInput,SelectInput } from 'react-admin';
-=======
 import {
   SimpleForm,
   TextInput,
@@ -12,7 +9,6 @@
   AutocompleteInput,
   SelectInput
 } from 'react-admin';
->>>>>>> b4616620
 import MarkdownInput from 'ra-input-markdown';
 import { Edit } from '@semapps/archipelago-layout';
 import { ImageField,CompositArrayInput } from '@semapps/semantic-data-provider';
