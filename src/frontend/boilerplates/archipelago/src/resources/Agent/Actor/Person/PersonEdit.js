import React from 'react';
<<<<<<< HEAD
import { ImageInput, SimpleForm, TextInput } from 'react-admin';
import { EditWithPermissions } from '@semapps/auth-provider';
=======
import { ImageInput, TabbedForm, TextInput, FormTab } from 'react-admin';
import { Edit } from '@semapps/archipelago-layout';
>>>>>>> 4a770cda
import { ActivitiesInput, OrganizationsInput, PairLocationInput, SkillsInput, ThemesInput } from '../../../../pair';
import { ImageField } from '@semapps/semantic-data-provider';
import PersonTitle from './PersonTitle';

export const PersonEdit = props => (
  <EditWithPermissions
    title={<PersonTitle />}
    transform={data => ({ ...data, 'pair:label': `${data['pair:firstName']} ${data['pair:lastName']?.toUpperCase()}` })}
    {...props}
  >
<<<<<<< HEAD
    <SimpleForm redirect="show">
      <TextInput source="pair:firstName" fullWidth />
      <TextInput source="pair:lastName" fullWidth />
      <TextInput source="pair:comment" fullWidth />
      <ImageInput source="image" accept="image/*">
        <ImageField source="src" />
      </ImageInput>
      <ActivitiesInput source="pair:involvedIn" />
      <OrganizationsInput source="pair:affiliatedBy" />
      <SkillsInput source="pair:offers" />
      <ThemesInput source="pair:hasTopic" />
      <PairLocationInput source="pair:hasLocation" fullWidth />
    </SimpleForm>
  </EditWithPermissions>
=======
    <TabbedForm redirect="show">
      <FormTab label="Données">
        <TextInput source="pair:firstName" fullWidth />
        <TextInput source="pair:lastName" fullWidth />
        <TextInput source="pair:comment" fullWidth />
        <PairLocationInput source="pair:hasLocation" fullWidth />
        <ImageInput source="image" accept="image/*">
          <ImageField source="src" />
        </ImageInput>
      </FormTab>
      <FormTab label="Relations">
        <ActivitiesInput source="pair:involvedIn" />
        <OrganizationsInput source="pair:affiliatedBy" />
        <SkillsInput source="pair:offers" />
        <ThemesInput source="pair:hasTopic" />
      </FormTab>
    </TabbedForm>
  </Edit>
>>>>>>> 4a770cda
);

export default PersonEdit;<|MERGE_RESOLUTION|>--- conflicted
+++ resolved
@@ -1,11 +1,6 @@
 import React from 'react';
-<<<<<<< HEAD
-import { ImageInput, SimpleForm, TextInput } from 'react-admin';
+import { ImageInput, TabbedForm, TextInput, FormTab } from 'react-admin';
 import { EditWithPermissions } from '@semapps/auth-provider';
-=======
-import { ImageInput, TabbedForm, TextInput, FormTab } from 'react-admin';
-import { Edit } from '@semapps/archipelago-layout';
->>>>>>> 4a770cda
 import { ActivitiesInput, OrganizationsInput, PairLocationInput, SkillsInput, ThemesInput } from '../../../../pair';
 import { ImageField } from '@semapps/semantic-data-provider';
 import PersonTitle from './PersonTitle';
@@ -16,22 +11,6 @@
     transform={data => ({ ...data, 'pair:label': `${data['pair:firstName']} ${data['pair:lastName']?.toUpperCase()}` })}
     {...props}
   >
-<<<<<<< HEAD
-    <SimpleForm redirect="show">
-      <TextInput source="pair:firstName" fullWidth />
-      <TextInput source="pair:lastName" fullWidth />
-      <TextInput source="pair:comment" fullWidth />
-      <ImageInput source="image" accept="image/*">
-        <ImageField source="src" />
-      </ImageInput>
-      <ActivitiesInput source="pair:involvedIn" />
-      <OrganizationsInput source="pair:affiliatedBy" />
-      <SkillsInput source="pair:offers" />
-      <ThemesInput source="pair:hasTopic" />
-      <PairLocationInput source="pair:hasLocation" fullWidth />
-    </SimpleForm>
-  </EditWithPermissions>
-=======
     <TabbedForm redirect="show">
       <FormTab label="Données">
         <TextInput source="pair:firstName" fullWidth />
@@ -50,7 +29,6 @@
       </FormTab>
     </TabbedForm>
   </Edit>
->>>>>>> 4a770cda
 );
 
 export default PersonEdit;