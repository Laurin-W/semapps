--- conflicted
+++ resolved
@@ -13,17 +13,15 @@
   settings: {
     actorsKeyPairsDir: null
   },
-<<<<<<< HEAD
   started() {
     this.remoteActorPublicKeyCache = {};
-=======
+  }
   created() {
     if (!this.settings.actorsKeyPairsDir) {
       throw new Error('You must set the actorsKeyPairsDir setting in the signature service');
     } else if (!fs.existsSync(this.settings.actorsKeyPairsDir)) {
       throw new Error(`The actorsKeyPairsDir (${this.settings.actorsKeyPairsDir}) does not exist! Please create it.`);
     }
->>>>>>> 2a9a6b00
   },
   actions: {
     async getActorPublicKey(ctx) {
