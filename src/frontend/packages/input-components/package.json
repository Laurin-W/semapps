--- conflicted
+++ resolved
@@ -1,10 +1,6 @@
 {
   "name": "@semapps/input-components",
-<<<<<<< HEAD
-  "version": "0.4.0",
-=======
   "version": "0.4.1",
->>>>>>> 848c08eb
   "description": "React-Admin input components for SemApps",
   "license": "Apache-2.0",
   "author": "Virtual Assembly",
@@ -18,11 +14,7 @@
     "dev": "rollup --watch --sourcemap --config"
   },
   "dependencies": {
-<<<<<<< HEAD
-    "@semapps/semantic-data-provider": "0.4.0"
-=======
     "@semapps/semantic-data-provider": "0.4.1"
->>>>>>> 848c08eb
   },
   "peerDependencies": {
     "react": "^16.13.1 || ^17.0.0",
