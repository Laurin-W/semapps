'use strict';

const jsonld = require('jsonld');
const uuid = require('uuid/v1');

module.exports = {
  name: 'ldp',
  settings: {
    sparqlEndpoint: null,
    mainDataset: null,
    homeUrl: null
  },
  routes: {
    path: '/ldp/',
    aliases: {
      'GET view/activities': 'ldp.activities',
      'GET type/:container': 'ldp.type',
      'GET :type': 'ldp.automaticContainer',
      'GET :typeURL/:identifier': 'ldp.getSubject',
      'POST :typeURL': 'ldp.post'
    },
    // When using multiple routes we must set the body parser for each route.
    bodyParsers: {
      json: true
    },
    onBeforeCall(ctx, route, req, res){
      // Set request headers to context meta
      ctx.meta.headers = req.headers;
    }
  },
  dependencies: ['triplestore'],
  actions: {
    async activities(ctx) {
      ctx.meta.$responseType = 'application/n-triples';

      return await ctx.call('triplestore.query', {
        query: `
          PREFIX rdf: <http://www.w3.org/1999/02/22-rdf-syntax-ns#>
          PREFIX as: <https://www.w3.org/ns/activitystreams#>
          CONSTRUCT {
          	?activity rdf:type as:Create.
          	?activity as:object ?object.
          	?object rdf:type ?typeObject.
          	?object as:content ?content.
          	?object as:name ?name.
          	?object as:published ?published.
          }
          WHERE {
          	?activity rdf:type as:Create ;
          	as:object ?object.
          	?object rdf:type ?typeObject;
          	as:content ?content;
          	as:name ?name;
          	as:published ?published.
          }
              `,
        accept: 'turtle'
      });
    },
    async type(ctx) {
      ctx.meta.$responseType = 'application/n-triples';

      return await ctx.call('triplestore.query', {
        query: `
          PREFIX rdf: <http://www.w3.org/1999/02/22-rdf-syntax-ns#>
          PREFIX as: <https://www.w3.org/ns/activitystreams#>
          CONSTRUCT {
          	?suject ?predicate ?object.
          }
          WHERE {
          	?suject rdf:type ${ctx.params.container} ;
            	?predicate ?object.
          }
              `,
        accept: 'turtle'
      });
    },
    async getSubject(ctx) {
      ctx.meta.$responseType = 'application/n-triples';
      return await ctx.call('triplestore.query', {
        query: `
          PREFIX rdf: <http://www.w3.org/1999/02/22-rdf-syntax-ns#>
          PREFIX as: <https://www.w3.org/ns/activitystreams#>
          CONSTRUCT {
            <${this.settings.homeUrl}ldp/${ctx.params.typeURL}/${ctx.params.identifier}> ?predicate ?object.
          }
          WHERE {
            <${this.settings.homeUrl}ldp/${ctx.params.typeURL}/${ctx.params.identifier}> ?predicate ?object.
          }
              `,
        accept: this.getAcceptHeader(ctx.meta.headers.accept)
      });
    },
    async post(ctx) {
      const { typeURL, ...body } = ctx.params;
      // body.type=typeURL;
      body.id = this.generateId(typeURL);
<<<<<<< HEAD
      const out = await ctx.call('triplestore.insert', {
=======
      ctx.meta.$responseType = 'application/n-triples';
      return await ctx.call('triplestore.insert', {
>>>>>>> c7889463
        resource: body,
        accept: 'turtle'
      });
      ctx.meta.$responseType = 'application/n-triples';
      ctx.meta.$responseStatus = 201;
      ctx.meta.$responseHeaders = {
        Location: body.id,
        Link: '<http://www.w3.org/ns/ldp#Resource>; rel="type"',
        'Content-Length': 0
      };
      return out;
    },
    /*
     * Returns a container constructed by the middleware, making a SparQL query on the fly
     */
    async automaticContainer(ctx) {
      ctx.meta.$responseType = 'application/ld+json';

      let result = await ctx.call('triplestore.query', {
        query: `
          PREFIX rdf: <http://www.w3.org/1999/02/22-rdf-syntax-ns#>
          PREFIX as: <https://www.w3.org/ns/activitystreams#>
          CONSTRUCT {
            ?subject ?predicate ?object.
          }
          WHERE {
            ?subject rdf:type ${ctx.params.class} ;
              ?predicate ?object.
          }
              `,
        accept: 'json'
      });

      result = await jsonld.compact(result, {
        as: 'https://www.w3.org/ns/activitystreams#',
        ldp: 'http://www.w3.org/ns/ldp#'
      });

      return {
        '@context': result['@context'],
        '@id': `${this.settings.homeUrl}container/${ctx.params.container}`,
        '@type': ['ldp:Container', 'ldp:BasicContainer'],
        'ldp:contains': result['@graph']
      };
    },
    /*
     * Returns a LDP container persisted in the triple store
     * @param containerUri The full URI of the container
     */
    async standardContainer(ctx) {
      ctx.meta.$responseType = 'application/n-triples';

      return await ctx.call('triplestore.query', {
        query: `
          PREFIX rdf: <http://www.w3.org/1999/02/22-rdf-syntax-ns#>
          PREFIX as: <https://www.w3.org/ns/activitystreams#>
          PREFIX ldp: <http://www.w3.org/ns/ldp#>
          CONSTRUCT {
            ?container ldp:contains ?subject .
          	?subject ?predicate ?object .
          }
          WHERE {
            <${ctx.params.containerUri}>
                a ldp:BasicContainer ;
          	    ldp:contains ?subject .
          	?container ldp:contains ?subject .
            ?subject ?predicate ?object .
          }
              `,
        accept: 'turtle'
      });
    },
    /*
     * Attach an object to a standard container
     * @param objectUri The full URI of the object to store
     * @param containerUri The full URI of the container where to store the object
     */
    async attachToContainer(ctx) {
      const container = {
        '@context': 'http://www.w3.org/ns/ldp',
        id: ctx.params.containerUri,
        type: ['Container', 'BasicContainer'],
        contains: ctx.params.objectUri
      };

      return await ctx.call('triplestore.insert', {
        resource: container,
        accept: 'json'
      });
    }
  },
  methods: {
    generateId(type, slug = undefined) {
      const id = slug || uuid().substring(0, 8);
<<<<<<< HEAD
      return `${this.settings.homeUrl}ldp/${type}/${id}`;
    },
    getAcceptHeader(accept) {
      switch (accept) {
        case 'application/n-quad':
          return 'turtle';
        case 'application/n-triples':
          return 'triple';
        case 'application/ld+json':
          return 'json';
        default:
          throw new Error('Unknown accept parameter: ' + accept);
      }
=======
      return `${this.settings.homeUrl}${type}/${id}`;
>>>>>>> c7889463
    }
  }

};<|MERGE_RESOLUTION|>--- conflicted
+++ resolved
@@ -23,7 +23,7 @@
     bodyParsers: {
       json: true
     },
-    onBeforeCall(ctx, route, req, res){
+    onBeforeCall(ctx, route, req, res) {
       // Set request headers to context meta
       ctx.meta.headers = req.headers;
     }
@@ -77,6 +77,7 @@
     },
     async getSubject(ctx) {
       ctx.meta.$responseType = 'application/n-triples';
+
       return await ctx.call('triplestore.query', {
         query: `
           PREFIX rdf: <http://www.w3.org/1999/02/22-rdf-syntax-ns#>
@@ -95,12 +96,7 @@
       const { typeURL, ...body } = ctx.params;
       // body.type=typeURL;
       body.id = this.generateId(typeURL);
-<<<<<<< HEAD
       const out = await ctx.call('triplestore.insert', {
-=======
-      ctx.meta.$responseType = 'application/n-triples';
-      return await ctx.call('triplestore.insert', {
->>>>>>> c7889463
         resource: body,
         accept: 'turtle'
       });
@@ -195,7 +191,6 @@
   methods: {
     generateId(type, slug = undefined) {
       const id = slug || uuid().substring(0, 8);
-<<<<<<< HEAD
       return `${this.settings.homeUrl}ldp/${type}/${id}`;
     },
     getAcceptHeader(accept) {
@@ -209,10 +204,6 @@
         default:
           throw new Error('Unknown accept parameter: ' + accept);
       }
-=======
-      return `${this.settings.homeUrl}${type}/${id}`;
->>>>>>> c7889463
     }
   }
-
 };