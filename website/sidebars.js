--- conflicted
+++ resolved
@@ -6,77 +6,31 @@
  */
 
 module.exports = {
-<<<<<<< HEAD
-  docs: {
-    Guides: ['guides/ldp-server','guides/dms','guides/activitypub'],
-    'Middleware packages': [
-      {
-        type: 'category',
-        label: 'ActivityPub',
-        items: [
-          'middleware/activitypub/index',
-          'middleware/activitypub/activities-handler',
-        ],
-      },
-      'middleware/auth',
-      'middleware/backup',
-      'middleware/fuseki-admin',
-      {
-        type: 'category',
-        label: 'Importer',
-        items: [
-          'middleware/importer/index',
-          'middleware/importer/drupal',
-          'middleware/importer/gogocarto',
-          'middleware/importer/mobilizon',
-          'middleware/importer/prestashop',
-          'middleware/importer/yeswiki',
-        ],
-      },
-      'middleware/inference',
-      {
-        type: 'category',
-        label: 'LDP',
-        items: [
-          'middleware/ldp/index',
-          'middleware/ldp/resource',
-          'middleware/ldp/container',
-          'middleware/ldp/document-tagger',
-        ],
-      },
-      'middleware/signature',
-      'middleware/triplestore',
-      {
-        type: 'category',
-        label: 'WebACL',
-        items: [
-          'middleware/webacl/index',
-          'middleware/webacl/resource',
-          'middleware/webacl/group',
-          'middleware/webacl/authorizer',
-          'middleware/webacl/groups-manager',
-        ],
-      },
-      'middleware/webfinger',
-      'middleware/webhooks',
-      'middleware/webid'
-    ],
-    'Frontend packages': [
-      'frontend/auth-provider',
-      'frontend/activitypub-components',
-      'frontend/date-components',
-      'frontend/geo-components',
-      'frontend/markdown-components'
-    ]
-  },
-=======
   guides: ['guides/ldp-server','guides/dms','guides/activitypub'],
   middleware: [
-    'middleware/activitypub',
+    {
+      type: 'category',
+      label: 'ActivityPub',
+      items: [
+        'middleware/activitypub/index',
+        'middleware/activitypub/activities-handler',
+      ],
+    },
     'middleware/auth',
     'middleware/backup',
     'middleware/fuseki-admin',
-    'middleware/importer',
+    {
+      type: 'category',
+      label: 'Importer',
+      items: [
+        'middleware/importer/index',
+        'middleware/importer/drupal',
+        'middleware/importer/gogocarto',
+        'middleware/importer/mobilizon',
+        'middleware/importer/prestashop',
+        'middleware/importer/yeswiki',
+      ],
+    },
     'middleware/inference',
     {
       type: 'category',
@@ -107,11 +61,14 @@
   ],
   Frontend: [
     'frontend/auth-provider',
+    'frontend/activitypub-components',
     'frontend/date-components',
+    'frontend/field-components',
     'frontend/geo-components',
+    'frontend/input-components',
+    'frontend/list-components',
     'frontend/markdown-components'
   ],
->>>>>>> 69c3d8bd
   contribute: {
     'SemApps core': ['contribute/code','contribute/coding-conventions'],
     Documentation: ['contribute/documentation','contribute/style-guide']
