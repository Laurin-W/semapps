--- conflicted
+++ resolved
@@ -1,49 +1,13 @@
-import React, { useEffect } from 'react';
-import {
-  SimpleForm,
-  TextInput,
-  ImageInput,
-  ArrayInput,
-  SimpleFormIterator,
-  ReferenceInput,
-  AutocompleteInput,
-  SelectInput
-} from 'react-admin';
+import React, {useEffect, useState} from 'react';
+import { SimpleForm, TextInput, ImageInput, ArrayInput, SimpleFormIterator,AutocompleteInput,ReferenceInput,SelectInput } from 'react-admin';
 import MarkdownInput from 'ra-input-markdown';
 import { Edit } from '@semapps/archipelago-layout';
-<<<<<<< HEAD
-import { ImageField,CompositArrayInput } from '@semapps/semantic-data-provider';
-import { UsersInput, OrganizationsInput, EventsInput, ThemesInput, DocumentsInput } from '../../../../inputs';
-=======
 import { ImageField } from '@semapps/semantic-data-provider';
-import {
-  UsersInput,
-  OrganizationsInput,
-  EventsInput,
-  ThemesInput,
-  DocumentsInput,
-  PairLocationInput
-} from '../../../../pair';
->>>>>>> 10c20732
+import { UsersInput, OrganizationsInput, EventsInput, ThemesInput, DocumentsInput, PairLocationInput } from '../../../../pair';
 import OrganizationTitle from './OrganizationTitle';
 import { makeStyles } from '@material-ui/core/styles';
 
-<<<<<<< HEAD
 
-const MyArrayInput = (props) => {
-  const newProps={...props}
-  if(!Array.isArray(props.record[props.source])){
-     newProps.record[props.source]=[newProps.record[newProps.source]]
-  }
-  for (let relation of newProps.record[newProps.source]){
-    relation['@type']='pair:MembershipAssociation';
-  }
-
-  return (
-    <ArrayInput {...newProps}>
-    </ArrayInput>
-  );
-}
 
 const useReferenceInputStyles = makeStyles({
     form: {
@@ -54,46 +18,82 @@
     }
 });
 
+const useHideInputStyles = makeStyles({
+    root: {
+        display: 'none',
+    },
+});
 
 
-export const OrganizationEdit = props =>{
+const MyArrayInput = (props) => {
+
+  // const [newProps,setNewProps] = useState();
+  const {semanticClass,...otherProps} = props;
+
+  const newProps ={...props,record:{...props.record}}
+
+  if(newProps.record[newProps.source]===undefined){
+     newProps.record[newProps.source]=[]
+  }else if(!Array.isArray(props.record[props.source])){
+     newProps.record[newProps.source]=[newProps.record[newProps.source]]
+  }
+
+  // useEffect(()=>{
+  //   if(props.record[props.source]===undefined){
+  //      props.record[props.source]=[]
+  //   }else if(!Array.isArray(props.record[props.source])){
+  //      props.record[props.source]=[props.record[props.source]]
+  //   }
+  //   // for (let relation of props.record[props.source]){
+  //   //   relation['@type']=semanticClass;
+  //   // }
+  // },[props.record])
+
+  console.log('RENDER',newProps.record);
   const flexFormClasses = useReferenceInputStyles();
-  return  <Edit title={<OrganizationTitle />} {...props}>
-      <SimpleForm redirect="show">
-        <TextInput source="pair:label" />
-        <TextInput source="pair:comment" fullWidth />
-        <MarkdownInput multiline source="pair:description" fullWidth />
-        <TextInput source="pair:homePage" fullWidth />
-        <ImageInput source="image" accept="image/*">
-          <ImageField source="src" />
-        </ImageInput>
-        <UsersInput source="pair:affiliates" />
-        <MyArrayInput label="Membres avec Role" source="pair:organizationOfMembership">
-          <SimpleFormIterator classes={flexFormClasses}>
-            <ReferenceInput classes={flexFormClasses} label="membre" reference="Person" source="pair:membershipActor">
-              <AutocompleteInput optionText="pair:lastName" allowEmpty />
-            </ReferenceInput>
-            <ReferenceInput classes={flexFormClasses} label="role" reference="MembershipRole" source="pair:membershipRole">
-              <SelectInput
-                optionText="pair:label"
-                shouldRenderSuggestions={value => value && value.length > 1}
-                fullWidth
-              />
-            </ReferenceInput>
-          </SimpleFormIterator>
-        </MyArrayInput>
-        <OrganizationsInput source="pair:partnerOf" />
-        <EventsInput source="pair:involvedIn" />
-        <ThemesInput source="pair:hasTopic" />
-        <DocumentsInput source="pair:documentedBy" />
-      </SimpleForm>
-    </Edit>
-};
-=======
-export const OrganizationEdit = props => (
-  <Edit title={<OrganizationTitle />} {...props}>
+  const hideInputStyles = useHideInputStyles();
+  return (
+    <ArrayInput label="Membres avec Role" source="pair:organizationOfMembership">
+      <SimpleFormIterator classes={flexFormClasses}>
+        <ReferenceInput classes={flexFormClasses} label="membre" reference="Person" source="pair:membershipActor">
+          <AutocompleteInput optionText="pair:lastName" allowEmpty />
+        </ReferenceInput>
+        <ReferenceInput classes={flexFormClasses} label="role" reference="MembershipRole" source="pair:membershipRole">
+          <SelectInput
+            optionText="pair:label"
+            shouldRenderSuggestions={value => value && value.length > 1}
+            fullWidth
+          />
+        </ReferenceInput>
+        <TextInput classes={hideInputStyles} source="type" initialValue="pair:MembershipAssociation"/>
+      </SimpleFormIterator>
+    </ArrayInput>
+  );
+
+}
+
+export const OrganizationEdit = props => {
+  const flexFormClasses = useReferenceInputStyles();
+  const hideInputStyles = useHideInputStyles();
+  // console.log(props);
+  return <Edit title={<OrganizationTitle />} {...props}>
     <SimpleForm redirect="show">
       <TextInput source="pair:label" fullWidth />
+      <ArrayInput label="Membres avec Role" source="pair:organizationOfMembership">
+        <SimpleFormIterator classes={flexFormClasses}>
+          <ReferenceInput classes={flexFormClasses} label="membre" reference="Person" source="pair:membershipActor">
+            <AutocompleteInput optionText="pair:lastName" allowEmpty />
+          </ReferenceInput>
+          <ReferenceInput classes={flexFormClasses} label="role" reference="MembershipRole" source="pair:membershipRole">
+            <SelectInput
+              optionText="pair:label"
+              shouldRenderSuggestions={value => value && value.length > 1}
+              fullWidth
+            />
+          </ReferenceInput>
+          <TextInput classes={hideInputStyles} source="type" initialValue="pair:MembershipAssociation"/>
+        </SimpleFormIterator>
+      </ArrayInput>
       <TextInput source="pair:comment" fullWidth />
       <MarkdownInput multiline source="pair:description" fullWidth />
       <TextInput source="pair:homePage" fullWidth />
@@ -101,6 +101,7 @@
         <ImageField source="src" />
       </ImageInput>
       <UsersInput source="pair:affiliates" />
+
       <OrganizationsInput source="pair:partnerOf" />
       <EventsInput source="pair:involvedIn" />
       <ThemesInput source="pair:hasTopic" />
@@ -108,7 +109,6 @@
       <PairLocationInput source="pair:hasLocation" fullWidth />
     </SimpleForm>
   </Edit>
-);
->>>>>>> 10c20732
+};
 
 export default OrganizationEdit;