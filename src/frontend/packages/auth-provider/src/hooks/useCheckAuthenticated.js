import React, { useEffect } from 'react';
import { useGetIdentity, useNotify, useRedirect } from 'react-admin';
import { useLocation } from 'react-router-dom';

<<<<<<< HEAD
const useCheckAuthenticated = () => {
  const { identity, isLoading } = useGetIdentity();
=======
const useCheckAuthenticated = message => {
  const { identity, loading } = useGetIdentity();
>>>>>>> b5399ea4
  const notify = useNotify();
  const redirect = useRedirect();
  const location = useLocation();

  useEffect(() => {
<<<<<<< HEAD
    if (!isLoading && !identity?.id) {
      notify('ra.auth.auth_check_error', {type: 'error'});
=======
    if (!loading && !identity?.id) {
      notify(message || 'ra.auth.auth_check_error', 'error');
>>>>>>> b5399ea4
      redirect('/login?redirect=' + encodeURIComponent(location.pathname + location.search));
    }
  }, [isLoading, identity, redirect, notify, location]);

  return { identity, isLoading };
};

export default useCheckAuthenticated;<|MERGE_RESOLUTION|>--- conflicted
+++ resolved
@@ -2,25 +2,15 @@
 import { useGetIdentity, useNotify, useRedirect } from 'react-admin';
 import { useLocation } from 'react-router-dom';
 
-<<<<<<< HEAD
-const useCheckAuthenticated = () => {
+const useCheckAuthenticated = message => {
   const { identity, isLoading } = useGetIdentity();
-=======
-const useCheckAuthenticated = message => {
-  const { identity, loading } = useGetIdentity();
->>>>>>> b5399ea4
   const notify = useNotify();
   const redirect = useRedirect();
   const location = useLocation();
 
   useEffect(() => {
-<<<<<<< HEAD
     if (!isLoading && !identity?.id) {
-      notify('ra.auth.auth_check_error', {type: 'error'});
-=======
-    if (!loading && !identity?.id) {
-      notify(message || 'ra.auth.auth_check_error', 'error');
->>>>>>> b5399ea4
+      notify(message || 'ra.auth.auth_check_error', { type: 'error' });
       redirect('/login?redirect=' + encodeURIComponent(location.pathname + location.search));
     }
   }, [isLoading, identity, redirect, notify, location]);
