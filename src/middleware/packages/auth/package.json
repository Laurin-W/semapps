{
  "name": "@semapps/auth",
<<<<<<< HEAD
  "version": "0.4.0-alpha.13",
=======
  "version": "0.3.24",
>>>>>>> 3642b2f6
  "description": "Authentification module for SemApps",
  "license": "Apache-2.0",
  "author": "Virtual Assembly",
  "dependencies": {
<<<<<<< HEAD
    "@semapps/mime-types": "0.4.0-alpha.13",
    "@semapps/triplestore": "0.4.0-alpha.13",
=======
    "@semapps/mime-types": "0.3.24",
>>>>>>> 3642b2f6
    "bcrypt": "^5.0.1",
    "express-session": "^1.17.0",
    "jsonwebtoken": "^8.5.1",
    "moleculer": "^0.14.17",
    "moleculer-db": "^0.8.16",
    "moleculer-web": "^0.10.0-beta1",
    "openid-client": "^4.7.4",
    "passport": "^0.4.1",
    "passport-cas2": "0.0.12",
    "passport-local": "^1.0.0",
    "url-join": "^4.0.1"
  },
  "publishConfig": {
    "access": "public"
  }
}<|MERGE_RESOLUTION|>--- conflicted
+++ resolved
@@ -1,20 +1,12 @@
 {
   "name": "@semapps/auth",
-<<<<<<< HEAD
   "version": "0.4.0-alpha.13",
-=======
-  "version": "0.3.24",
->>>>>>> 3642b2f6
   "description": "Authentification module for SemApps",
   "license": "Apache-2.0",
   "author": "Virtual Assembly",
   "dependencies": {
-<<<<<<< HEAD
     "@semapps/mime-types": "0.4.0-alpha.13",
     "@semapps/triplestore": "0.4.0-alpha.13",
-=======
-    "@semapps/mime-types": "0.3.24",
->>>>>>> 3642b2f6
     "bcrypt": "^5.0.1",
     "express-session": "^1.17.0",
     "jsonwebtoken": "^8.5.1",
