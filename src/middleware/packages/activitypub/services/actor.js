--- conflicted
+++ resolved
@@ -14,37 +14,16 @@
       foaf: 'http://xmlns.com/foaf/0.1/'
     }
   },
-<<<<<<< HEAD
-  hooks: {
-    after: {
-      create: [
-        async function attachCollections(ctx, res) {
-          const actorUri = res['@id'];
-
-          // Create the collections associated with the user
-          await ctx.call('activitypub.collection.create', { collectionUri: actorUri + '/following', ordered: false });
-          await ctx.call('activitypub.collection.create', { collectionUri: actorUri + '/followers', ordered: false });
-          await ctx.call('activitypub.collection.create', { collectionUri: actorUri + '/inbox', ordered: true });
-          await ctx.call('activitypub.collection.create', { collectionUri: actorUri + '/outbox', ordered: true });
-=======
   actions: {
     async attachCollections(ctx) {
       const { actorUri } = ctx.params;
->>>>>>> a0e51846
 
-          let actor = {
-            '@id': actorUri,
-            following: actorUri + '/following',
-            followers: actorUri + '/followers',
-            inbox: actorUri + '/inbox',
-            outbox: actorUri + '/outbox'
-          };
+      // Create the collections associated with the user
+      await ctx.call('activitypub.collection.create', { collectionUri: actorUri + '/following', ordered: false });
+      await ctx.call('activitypub.collection.create', { collectionUri: actorUri + '/followers', ordered: false });
+      await ctx.call('activitypub.collection.create', { collectionUri: actorUri + '/inbox', ordered: true });
+      await ctx.call('activitypub.collection.create', { collectionUri: actorUri + '/outbox', ordered: true });
 
-<<<<<<< HEAD
-          return await this._update(ctx, actor);
-        },
-        function emitEvent(ctx, res) {
-=======
       return await this._update(ctx, {
         '@id': actorUri,
         following: actorUri + '/following',
@@ -62,7 +41,6 @@
         },
         function emitEvent(ctx, res) {
           // TODO set this on the JsonLdStorageMixin
->>>>>>> a0e51846
           this.broker.emit('actor.created', res);
           return res;
         }
@@ -73,11 +51,7 @@
     async 'webid.created'(userData) {
       await this.broker.call('activitypub.actor.update', {
         '@id': userData['@id'],
-<<<<<<< HEAD
-        type: ACTOR_TYPES.PERSON,
-=======
         '@type': ['Person', 'foaf:Person'],
->>>>>>> a0e51846
         preferredUsername: userData.nick,
         name: userData.name + ' ' + userData.familyName
       });
