{
  "name": "dms",
<<<<<<< HEAD
  "version": "0.1.28",
  "private": true,
  "dependencies": {
    "@semapps/react-admin": "0.1.28",
    "history": "4.10.1",
=======
  "version": "0.1.34",
  "private": true,
  "dependencies": {
    "@semapps/react-admin": "0.1.34",
>>>>>>> 46726546
    "jwt-decode": "^2.2.0",
    "ra-input-markdown": "^1.1.5",
    "react": "^16.13.0",
    "react-admin": "^3.2.4",
    "react-dom": "^16.13.0"
  },
  "devDependencies": {
    "@testing-library/jest-dom": "^4.2.4",
    "@testing-library/react": "^9.3.2",
    "@testing-library/user-event": "^7.1.2",
    "react-scripts": "3.4.0"
  },
  "scripts": {
    "start": "react-scripts start",
    "build": "react-scripts build",
    "test": "react-scripts test",
    "eject": "react-scripts eject"
  },
  "eslintConfig": {
    "extends": "react-app"
  },
  "browserslist": {
    "production": [
      ">0.2%",
      "not dead",
      "not op_mini all"
    ],
    "development": [
      "last 1 chrome version",
      "last 1 firefox version",
      "last 1 safari version"
    ]
  }
}<|MERGE_RESOLUTION|>--- conflicted
+++ resolved
@@ -1,17 +1,10 @@
 {
   "name": "dms",
-<<<<<<< HEAD
-  "version": "0.1.28",
-  "private": true,
-  "dependencies": {
-    "@semapps/react-admin": "0.1.28",
-    "history": "4.10.1",
-=======
   "version": "0.1.34",
   "private": true,
   "dependencies": {
     "@semapps/react-admin": "0.1.34",
->>>>>>> 46726546
+    "history": "4.10.1",
     "jwt-decode": "^2.2.0",
     "ra-input-markdown": "^1.1.5",
     "react": "^16.13.0",
