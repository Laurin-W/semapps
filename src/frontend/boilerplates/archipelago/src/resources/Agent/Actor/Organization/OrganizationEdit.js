<<<<<<< HEAD
import React from 'react';
import { SimpleForm, TextInput, ImageInput,AutocompleteInput,ReferenceInput,SelectInput } from 'react-admin';
import MarkdownInput from 'ra-input-markdown';
import { Edit } from '@semapps/archipelago-layout';
import { ImageField,ReificationArrayInput } from '@semapps/semantic-data-provider';
import { UsersInput, OrganizationsInput, EventsInput, ThemesInput, DocumentsInput, PairLocationInput } from '../../../../pair';
=======
import React, { useEffect, useState } from 'react';
import {
  SimpleForm,
  TextInput,
  ImageInput,
  ArrayInput,
  SimpleFormIterator,
  AutocompleteInput,
  ReferenceInput,
  SelectInput
} from 'react-admin';
import MarkdownInput from 'ra-input-markdown';
import { Edit } from '@semapps/archipelago-layout';
import { ImageField } from '@semapps/semantic-data-provider';
import {
  UsersInput,
  OrganizationsInput,
  EventsInput,
  ThemesInput,
  DocumentsInput,
  PairLocationInput
} from '../../../../pair';
>>>>>>> a01f4478
import OrganizationTitle from './OrganizationTitle';

<<<<<<< HEAD

export const OrganizationEdit = props => {
  return <Edit title={<OrganizationTitle />} {...props}>
    <SimpleForm redirect="show">
      <TextInput source="pair:label" fullWidth />
      <ReificationArrayInput label="Membres avec Role" source="pair:organizationOfMembership" reificationClass="pair:MembershipAssociation">
        <ReferenceInput label="membre" reference="Person" source="pair:membershipActor">
          <AutocompleteInput optionText="pair:lastName" allowEmpty />
        </ReferenceInput>
        <ReferenceInput label="role" reference="MembershipRole" source="pair:membershipRole">
          <SelectInput
            optionText="pair:label"
            shouldRenderSuggestions={value => value && value.length > 1}
            fullWidth
          />
        </ReferenceInput>
      </ReificationArrayInput>
      <TextInput source="pair:comment" fullWidth />
      <MarkdownInput multiline source="pair:description" fullWidth />
      <TextInput source="pair:homePage" fullWidth />
      <ImageInput source="image" accept="image/*">
        <ImageField source="src" />
      </ImageInput>
      <UsersInput source="pair:affiliates" />
=======
const useReferenceInputStyles = makeStyles({
  form: {
    display: 'flex'
  },
  container: {
    paddingRight: '20px'
  }
});

const useHideInputStyles = makeStyles({
  root: {
    display: 'none'
  }
});

const MyArrayInput = props => {
  // const [newProps,setNewProps] = useState();
  const { semanticClass, ...otherProps } = props;

  const newProps = { ...props, record: { ...props.record } };

  if (newProps.record[newProps.source] === undefined) {
    newProps.record[newProps.source] = [];
  } else if (!Array.isArray(props.record[props.source])) {
    newProps.record[newProps.source] = [newProps.record[newProps.source]];
  }

  // useEffect(()=>{
  //   if(props.record[props.source]===undefined){
  //      props.record[props.source]=[]
  //   }else if(!Array.isArray(props.record[props.source])){
  //      props.record[props.source]=[props.record[props.source]]
  //   }
  //   // for (let relation of props.record[props.source]){
  //   //   relation['@type']=semanticClass;
  //   // }
  // },[props.record])

  console.log('RENDER', newProps.record);
  const flexFormClasses = useReferenceInputStyles();
  const hideInputStyles = useHideInputStyles();
  return (
    <ArrayInput label="Membres avec Role" source="pair:organizationOfMembership">
      <SimpleFormIterator classes={flexFormClasses}>
        <ReferenceInput classes={flexFormClasses} label="membre" reference="Person" source="pair:membershipActor">
          <AutocompleteInput optionText="pair:lastName" allowEmpty />
        </ReferenceInput>
        <ReferenceInput classes={flexFormClasses} label="role" reference="MembershipRole" source="pair:membershipRole">
          <SelectInput optionText="pair:label" shouldRenderSuggestions={value => value && value.length > 1} fullWidth />
        </ReferenceInput>
        <TextInput classes={hideInputStyles} source="type" initialValue="pair:MembershipAssociation" />
      </SimpleFormIterator>
    </ArrayInput>
  );
};

export const OrganizationEdit = props => {
  const flexFormClasses = useReferenceInputStyles();
  const hideInputStyles = useHideInputStyles();
  // console.log(props);
  return (
    <Edit title={<OrganizationTitle />} {...props}>
      <SimpleForm redirect="show">
        <TextInput source="pair:label" fullWidth />
        <ArrayInput label="Membres avec Role" source="pair:organizationOfMembership">
          <SimpleFormIterator classes={flexFormClasses}>
            <ReferenceInput classes={flexFormClasses} label="membre" reference="Person" source="pair:membershipActor">
              <AutocompleteInput optionText="pair:lastName" allowEmpty />
            </ReferenceInput>
            <ReferenceInput
              classes={flexFormClasses}
              label="role"
              reference="MembershipRole"
              source="pair:membershipRole"
            >
              <SelectInput
                optionText="pair:label"
                shouldRenderSuggestions={value => value && value.length > 1}
                fullWidth
              />
            </ReferenceInput>
            <TextInput classes={hideInputStyles} source="type" initialValue="pair:MembershipAssociation" />
          </SimpleFormIterator>
        </ArrayInput>
        <TextInput source="pair:comment" fullWidth />
        <MarkdownInput multiline source="pair:description" fullWidth />
        <TextInput source="pair:homePage" fullWidth />
        <ImageInput source="image" accept="image/*">
          <ImageField source="src" />
        </ImageInput>
        <UsersInput source="pair:affiliates" />
>>>>>>> a01f4478

        <OrganizationsInput source="pair:partnerOf" />
        <EventsInput source="pair:involvedIn" />
        <ThemesInput source="pair:hasTopic" />
        <DocumentsInput source="pair:documentedBy" />
        <PairLocationInput source="pair:hasLocation" fullWidth />
      </SimpleForm>
    </Edit>
  );
};

export default OrganizationEdit;<|MERGE_RESOLUTION|>--- conflicted
+++ resolved
@@ -1,25 +1,8 @@
-<<<<<<< HEAD
 import React from 'react';
-import { SimpleForm, TextInput, ImageInput,AutocompleteInput,ReferenceInput,SelectInput } from 'react-admin';
+import { SimpleForm, TextInput, ImageInput, AutocompleteInput, ReferenceInput, SelectInput } from 'react-admin';
 import MarkdownInput from 'ra-input-markdown';
 import { Edit } from '@semapps/archipelago-layout';
-import { ImageField,ReificationArrayInput } from '@semapps/semantic-data-provider';
-import { UsersInput, OrganizationsInput, EventsInput, ThemesInput, DocumentsInput, PairLocationInput } from '../../../../pair';
-=======
-import React, { useEffect, useState } from 'react';
-import {
-  SimpleForm,
-  TextInput,
-  ImageInput,
-  ArrayInput,
-  SimpleFormIterator,
-  AutocompleteInput,
-  ReferenceInput,
-  SelectInput
-} from 'react-admin';
-import MarkdownInput from 'ra-input-markdown';
-import { Edit } from '@semapps/archipelago-layout';
-import { ImageField } from '@semapps/semantic-data-provider';
+import { ImageField, ReificationArrayInput } from '@semapps/semantic-data-provider';
 import {
   UsersInput,
   OrganizationsInput,
@@ -28,119 +11,29 @@
   DocumentsInput,
   PairLocationInput
 } from '../../../../pair';
->>>>>>> a01f4478
 import OrganizationTitle from './OrganizationTitle';
 
-<<<<<<< HEAD
-
 export const OrganizationEdit = props => {
-  return <Edit title={<OrganizationTitle />} {...props}>
-    <SimpleForm redirect="show">
-      <TextInput source="pair:label" fullWidth />
-      <ReificationArrayInput label="Membres avec Role" source="pair:organizationOfMembership" reificationClass="pair:MembershipAssociation">
-        <ReferenceInput label="membre" reference="Person" source="pair:membershipActor">
-          <AutocompleteInput optionText="pair:lastName" allowEmpty />
-        </ReferenceInput>
-        <ReferenceInput label="role" reference="MembershipRole" source="pair:membershipRole">
-          <SelectInput
-            optionText="pair:label"
-            shouldRenderSuggestions={value => value && value.length > 1}
-            fullWidth
-          />
-        </ReferenceInput>
-      </ReificationArrayInput>
-      <TextInput source="pair:comment" fullWidth />
-      <MarkdownInput multiline source="pair:description" fullWidth />
-      <TextInput source="pair:homePage" fullWidth />
-      <ImageInput source="image" accept="image/*">
-        <ImageField source="src" />
-      </ImageInput>
-      <UsersInput source="pair:affiliates" />
-=======
-const useReferenceInputStyles = makeStyles({
-  form: {
-    display: 'flex'
-  },
-  container: {
-    paddingRight: '20px'
-  }
-});
-
-const useHideInputStyles = makeStyles({
-  root: {
-    display: 'none'
-  }
-});
-
-const MyArrayInput = props => {
-  // const [newProps,setNewProps] = useState();
-  const { semanticClass, ...otherProps } = props;
-
-  const newProps = { ...props, record: { ...props.record } };
-
-  if (newProps.record[newProps.source] === undefined) {
-    newProps.record[newProps.source] = [];
-  } else if (!Array.isArray(props.record[props.source])) {
-    newProps.record[newProps.source] = [newProps.record[newProps.source]];
-  }
-
-  // useEffect(()=>{
-  //   if(props.record[props.source]===undefined){
-  //      props.record[props.source]=[]
-  //   }else if(!Array.isArray(props.record[props.source])){
-  //      props.record[props.source]=[props.record[props.source]]
-  //   }
-  //   // for (let relation of props.record[props.source]){
-  //   //   relation['@type']=semanticClass;
-  //   // }
-  // },[props.record])
-
-  console.log('RENDER', newProps.record);
-  const flexFormClasses = useReferenceInputStyles();
-  const hideInputStyles = useHideInputStyles();
-  return (
-    <ArrayInput label="Membres avec Role" source="pair:organizationOfMembership">
-      <SimpleFormIterator classes={flexFormClasses}>
-        <ReferenceInput classes={flexFormClasses} label="membre" reference="Person" source="pair:membershipActor">
-          <AutocompleteInput optionText="pair:lastName" allowEmpty />
-        </ReferenceInput>
-        <ReferenceInput classes={flexFormClasses} label="role" reference="MembershipRole" source="pair:membershipRole">
-          <SelectInput optionText="pair:label" shouldRenderSuggestions={value => value && value.length > 1} fullWidth />
-        </ReferenceInput>
-        <TextInput classes={hideInputStyles} source="type" initialValue="pair:MembershipAssociation" />
-      </SimpleFormIterator>
-    </ArrayInput>
-  );
-};
-
-export const OrganizationEdit = props => {
-  const flexFormClasses = useReferenceInputStyles();
-  const hideInputStyles = useHideInputStyles();
-  // console.log(props);
   return (
     <Edit title={<OrganizationTitle />} {...props}>
       <SimpleForm redirect="show">
         <TextInput source="pair:label" fullWidth />
-        <ArrayInput label="Membres avec Role" source="pair:organizationOfMembership">
-          <SimpleFormIterator classes={flexFormClasses}>
-            <ReferenceInput classes={flexFormClasses} label="membre" reference="Person" source="pair:membershipActor">
-              <AutocompleteInput optionText="pair:lastName" allowEmpty />
-            </ReferenceInput>
-            <ReferenceInput
-              classes={flexFormClasses}
-              label="role"
-              reference="MembershipRole"
-              source="pair:membershipRole"
-            >
-              <SelectInput
-                optionText="pair:label"
-                shouldRenderSuggestions={value => value && value.length > 1}
-                fullWidth
-              />
-            </ReferenceInput>
-            <TextInput classes={hideInputStyles} source="type" initialValue="pair:MembershipAssociation" />
-          </SimpleFormIterator>
-        </ArrayInput>
+        <ReificationArrayInput
+          label="Membres avec Role"
+          source="pair:organizationOfMembership"
+          reificationClass="pair:MembershipAssociation"
+        >
+          <ReferenceInput label="membre" reference="Person" source="pair:membershipActor">
+            <AutocompleteInput optionText="pair:lastName" allowEmpty />
+          </ReferenceInput>
+          <ReferenceInput label="role" reference="MembershipRole" source="pair:membershipRole">
+            <SelectInput
+              optionText="pair:label"
+              shouldRenderSuggestions={value => value && value.length > 1}
+              fullWidth
+            />
+          </ReferenceInput>
+        </ReificationArrayInput>
         <TextInput source="pair:comment" fullWidth />
         <MarkdownInput multiline source="pair:description" fullWidth />
         <TextInput source="pair:homePage" fullWidth />
@@ -148,7 +41,6 @@
           <ImageField source="src" />
         </ImageInput>
         <UsersInput source="pair:affiliates" />
->>>>>>> a01f4478
 
         <OrganizationsInput source="pair:partnerOf" />
         <EventsInput source="pair:involvedIn" />
