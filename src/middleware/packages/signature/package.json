--- conflicted
+++ resolved
@@ -1,10 +1,6 @@
 {
   "name": "@semapps/signature",
-<<<<<<< HEAD
   "version": "0.4.0-alpha.13",
-=======
-  "version": "0.3.23",
->>>>>>> 69c3d8bd
   "description": "HTTP and LD signatures for SemApps",
   "license": "Apache-2.0",
   "author": "Virtual Assembly",
@@ -12,7 +8,7 @@
     "@semapps/mime-types": "0.4.0-alpha.13",
     "http-signature": "^1.3.4",
     "http-signature-header": "^1.3.1",
-    "moleculer": "^0.14.17",
+    "moleculer": "^0.14.18",
     "moleculer-web": "^0.10.0-beta1"
   },
   "publishConfig": {
