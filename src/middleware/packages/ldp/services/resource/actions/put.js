--- conflicted
+++ resolved
@@ -44,19 +44,28 @@
       }
     },
     async handler(ctx) {
-<<<<<<< HEAD
       const { resource, contentType } = ctx.params;
       let { webId } = ctx.params;
       webId = webId || ctx.meta.webId || 'anon';
+
       const resourceUri = resource.id || resource['@id'];
+      const containerUri = getContainerFromUri(resourceUri);
+
+      const { disassembly } = {
+        ...(await ctx.call('ldp.container.getOptions', { uri: containerUri })),
+        ...ctx.params
+      };
 
       // Save the current data, to be able to send it through the event
       // If the resource does not exist, it will throw a 404 error
-      const oldData = await ctx.call('ldp.resource.get', {
+      let oldData = await ctx.call('ldp.resource.get', {
         resourceUri,
         accept: MIME_TYPES.JSON,
         webId
       });
+
+      // oldData = await this.deleteDisassembly(ctx, oldData, contentType, disassembly, webId);
+      // resource = await this.createDisassemblyAndUpdateResource(ctx, resource, contentType, disassembly, webId);
 
       const oldTriples = await this.bodyToTriples(oldData, MIME_TYPES.JSON);
       const newTriples = await this.bodyToTriples(resource, contentType);
@@ -69,55 +78,6 @@
       // The exact same data have been posted, skip
       if (triplesToAdd.length === 0 && triplesToRemove.length === 0) {
         return resourceUri;
-=======
-      const resourceUri = ctx.params.resource.id || ctx.params.resource['@id'];
-      if (!resourceUri) throw new MoleculerError('No resource ID provided', 400, 'BAD_REQUEST');
-      const containerUri = getContainerFromUri(resourceUri);
-      const { contentType, webId, disassembly, ...otherParams } = {
-        ...(await ctx.call('ldp.container.getOptions', { uri: containerUri })),
-        ...ctx.params
-      };
-
-      let resource = otherParams.resource;
-
-      // Save the current data, to be able to send it through the event
-      // If the resource does not exist, it will throw a 404 error
-      // If the new data are badly formatted, old data will be reinserted before throwing a 400 error
-      let oldData = await ctx.call('ldp.resource.get', {
-        resourceUri,
-        accept: MIME_TYPES.JSON
-      });
-
-      oldData = await this.deleteDisassembly(ctx, oldData, contentType, disassembly, webId);
-
-      // First delete the whole resource
-      await ctx.call('triplestore.update', {
-        query: `
-          DELETE
-          WHERE
-          { <${resourceUri}> ?p ?v }
-        `,
-        webId
-      });
-
-      try {
-        resource = await this.createDisassemblyAndUpdateResource(ctx, resource, contentType, disassembly, webId);
-
-        // ... then insert back all the data
-        await ctx.call('triplestore.insert', {
-          resource,
-          contentType,
-          webId
-        });
-      } catch (e) {
-        // If the insertion of new data fails, inserts back old data
-        await ctx.call('triplestore.insert', {
-          resource: oldData,
-          contentType: MIME_TYPES.JSON
-        });
-        // ... then rethrows an error
-        throw new MoleculerError('Could not put resource: ' + e.message, 400, 'BAD_REQUEST');
->>>>>>> 1b7b2f6b
       }
 
       // Keep track of blank nodes to use in WHERE clause
